/* SPDX-License-Identifier: GPL-2.0 */
#ifndef _LINUX_MM_H
#define _LINUX_MM_H

#include <linux/errno.h>

#ifdef __KERNEL__

#include <linux/mmdebug.h>
#include <linux/gfp.h>
#include <linux/bug.h>
#include <linux/list.h>
#include <linux/mmzone.h>
#include <linux/rbtree.h>
#include <linux/atomic.h>
#include <linux/debug_locks.h>
#include <linux/mm_types.h>
#include <linux/mmap_lock.h>
#include <linux/range.h>
#include <linux/pfn.h>
#include <linux/percpu-refcount.h>
#include <linux/bit_spinlock.h>
#include <linux/shrinker.h>
#include <linux/resource.h>
#include <linux/page_ext.h>
#include <linux/err.h>
#include <linux/page-flags.h>
#include <linux/page_ref.h>
#include <linux/memremap.h>
#include <linux/overflow.h>
#include <linux/sizes.h>
#include <linux/sched.h>
#include <linux/pgtable.h>
#include <linux/kasan.h>

struct mempolicy;
struct anon_vma;
struct anon_vma_chain;
struct file_ra_state;
struct user_struct;
struct writeback_control;
struct bdi_writeback;
struct pt_regs;

extern int sysctl_page_lock_unfairness;

void init_mm_internals(void);

#ifndef CONFIG_NEED_MULTIPLE_NODES	/* Don't use mapnrs, do it properly */
extern unsigned long max_mapnr;

static inline void set_max_mapnr(unsigned long limit)
{
	max_mapnr = limit;
}
#else
static inline void set_max_mapnr(unsigned long limit) { }
#endif

extern atomic_long_t _totalram_pages;
static inline unsigned long totalram_pages(void)
{
	return (unsigned long)atomic_long_read(&_totalram_pages);
}

static inline void totalram_pages_inc(void)
{
	atomic_long_inc(&_totalram_pages);
}

static inline void totalram_pages_dec(void)
{
	atomic_long_dec(&_totalram_pages);
}

static inline void totalram_pages_add(long count)
{
	atomic_long_add(count, &_totalram_pages);
}

extern void * high_memory;
extern int page_cluster;

#ifdef CONFIG_SYSCTL
extern int sysctl_legacy_va_layout;
#else
#define sysctl_legacy_va_layout 0
#endif

#ifdef CONFIG_HAVE_ARCH_MMAP_RND_BITS
extern const int mmap_rnd_bits_min;
extern const int mmap_rnd_bits_max;
extern int mmap_rnd_bits __read_mostly;
#endif
#ifdef CONFIG_HAVE_ARCH_MMAP_RND_COMPAT_BITS
extern const int mmap_rnd_compat_bits_min;
extern const int mmap_rnd_compat_bits_max;
extern int mmap_rnd_compat_bits __read_mostly;
#endif

#include <asm/page.h>
#include <asm/processor.h>

/*
 * Architectures that support memory tagging (assigning tags to memory regions,
 * embedding these tags into addresses that point to these memory regions, and
 * checking that the memory and the pointer tags match on memory accesses)
 * redefine this macro to strip tags from pointers.
 * It's defined as noop for arcitectures that don't support memory tagging.
 */
#ifndef untagged_addr
#define untagged_addr(addr) (addr)
#endif

#ifndef __pa_symbol
#define __pa_symbol(x)  __pa(RELOC_HIDE((unsigned long)(x), 0))
#endif

#ifndef page_to_virt
#define page_to_virt(x)	__va(PFN_PHYS(page_to_pfn(x)))
#endif

#ifndef lm_alias
#define lm_alias(x)	__va(__pa_symbol(x))
#endif

/*
 * To prevent common memory management code establishing
 * a zero page mapping on a read fault.
 * This macro should be defined within <asm/pgtable.h>.
 * s390 does this to prevent multiplexing of hardware bits
 * related to the physical page in case of virtualization.
 */
#ifndef mm_forbids_zeropage
#define mm_forbids_zeropage(X)	(0)
#endif

/*
 * On some architectures it is expensive to call memset() for small sizes.
 * If an architecture decides to implement their own version of
 * mm_zero_struct_page they should wrap the defines below in a #ifndef and
 * define their own version of this macro in <asm/pgtable.h>
 */
#if BITS_PER_LONG == 64
/* This function must be updated when the size of struct page grows above 80
 * or reduces below 56. The idea that compiler optimizes out switch()
 * statement, and only leaves move/store instructions. Also the compiler can
 * combine write statments if they are both assignments and can be reordered,
 * this can result in several of the writes here being dropped.
 */
#define	mm_zero_struct_page(pp) __mm_zero_struct_page(pp)
static inline void __mm_zero_struct_page(struct page *page)
{
	unsigned long *_pp = (void *)page;

	 /* Check that struct page is either 56, 64, 72, or 80 bytes */
	BUILD_BUG_ON(sizeof(struct page) & 7);
	BUILD_BUG_ON(sizeof(struct page) < 56);
	BUILD_BUG_ON(sizeof(struct page) > 80);

	switch (sizeof(struct page)) {
	case 80:
		_pp[9] = 0;
		fallthrough;
	case 72:
		_pp[8] = 0;
		fallthrough;
	case 64:
		_pp[7] = 0;
		fallthrough;
	case 56:
		_pp[6] = 0;
		_pp[5] = 0;
		_pp[4] = 0;
		_pp[3] = 0;
		_pp[2] = 0;
		_pp[1] = 0;
		_pp[0] = 0;
	}
}
#else
#define mm_zero_struct_page(pp)  ((void)memset((pp), 0, sizeof(struct page)))
#endif

/*
 * Default maximum number of active map areas, this limits the number of vmas
 * per mm struct. Users can overwrite this number by sysctl but there is a
 * problem.
 *
 * When a program's coredump is generated as ELF format, a section is created
 * per a vma. In ELF, the number of sections is represented in unsigned short.
 * This means the number of sections should be smaller than 65535 at coredump.
 * Because the kernel adds some informative sections to a image of program at
 * generating coredump, we need some margin. The number of extra sections is
 * 1-3 now and depends on arch. We use "5" as safe margin, here.
 *
 * ELF extended numbering allows more than 65535 sections, so 16-bit bound is
 * not a hard limit any more. Although some userspace tools can be surprised by
 * that.
 */
#define MAPCOUNT_ELF_CORE_MARGIN	(5)
#define DEFAULT_MAX_MAP_COUNT	(USHRT_MAX - MAPCOUNT_ELF_CORE_MARGIN)

extern int sysctl_max_map_count;

extern unsigned long sysctl_user_reserve_kbytes;
extern unsigned long sysctl_admin_reserve_kbytes;

extern int sysctl_overcommit_memory;
extern int sysctl_overcommit_ratio;
extern unsigned long sysctl_overcommit_kbytes;

int overcommit_ratio_handler(struct ctl_table *, int, void *, size_t *,
		loff_t *);
int overcommit_kbytes_handler(struct ctl_table *, int, void *, size_t *,
		loff_t *);
int overcommit_policy_handler(struct ctl_table *, int, void *, size_t *,
		loff_t *);
/*
 * Any attempt to mark this function as static leads to build failure
 * when CONFIG_DEBUG_INFO_BTF is enabled because __add_to_page_cache_locked()
 * is referred to by BPF code. This must be visible for error injection.
 */
int __add_to_page_cache_locked(struct page *page, struct address_space *mapping,
		pgoff_t index, gfp_t gfp, void **shadowp);

#define nth_page(page,n) pfn_to_page(page_to_pfn((page)) + (n))

/* to align the pointer to the (next) page boundary */
#define PAGE_ALIGN(addr) ALIGN(addr, PAGE_SIZE)

/* test whether an address (unsigned long or pointer) is aligned to PAGE_SIZE */
#define PAGE_ALIGNED(addr)	IS_ALIGNED((unsigned long)(addr), PAGE_SIZE)

#define lru_to_page(head) (list_entry((head)->prev, struct page, lru))

/*
 * Linux kernel virtual memory manager primitives.
 * The idea being to have a "virtual" mm in the same way
 * we have a virtual fs - giving a cleaner interface to the
 * mm details, and allowing different kinds of memory mappings
 * (from shared memory to executable loading to arbitrary
 * mmap() functions).
 */

struct vm_area_struct *vm_area_alloc(struct mm_struct *);
struct vm_area_struct *vm_area_dup(struct vm_area_struct *);
void vm_area_free(struct vm_area_struct *);

#ifndef CONFIG_MMU
extern struct rb_root nommu_region_tree;
extern struct rw_semaphore nommu_region_sem;

extern unsigned int kobjsize(const void *objp);
#endif

/*
 * vm_flags in vm_area_struct, see mm_types.h.
 * When changing, update also include/trace/events/mmflags.h
 */
#define VM_NONE		0x00000000

#define VM_READ		0x00000001	/* currently active flags */
#define VM_WRITE	0x00000002
#define VM_EXEC		0x00000004
#define VM_SHARED	0x00000008

/* mprotect() hardcodes VM_MAYREAD >> 4 == VM_READ, and so for r/w/x bits. */
#define VM_MAYREAD	0x00000010	/* limits for mprotect() etc */
#define VM_MAYWRITE	0x00000020
#define VM_MAYEXEC	0x00000040
#define VM_MAYSHARE	0x00000080

#define VM_GROWSDOWN	0x00000100	/* general info on the segment */
#define VM_UFFD_MISSING	0x00000200	/* missing pages tracking */
#define VM_PFNMAP	0x00000400	/* Page-ranges managed without "struct page", just pure PFN */
#define VM_DENYWRITE	0x00000800	/* ETXTBSY on write attempts.. */
#define VM_UFFD_WP	0x00001000	/* wrprotect pages tracking */

#define VM_LOCKED	0x00002000
#define VM_IO           0x00004000	/* Memory mapped I/O or similar */

					/* Used by sys_madvise() */
#define VM_SEQ_READ	0x00008000	/* App will access data sequentially */
#define VM_RAND_READ	0x00010000	/* App will not benefit from clustered reads */

#define VM_DONTCOPY	0x00020000      /* Do not copy this vma on fork */
#define VM_DONTEXPAND	0x00040000	/* Cannot expand with mremap() */
#define VM_LOCKONFAULT	0x00080000	/* Lock the pages covered when they are faulted in */
#define VM_ACCOUNT	0x00100000	/* Is a VM accounted object */
#define VM_NORESERVE	0x00200000	/* should the VM suppress accounting */
#define VM_HUGETLB	0x00400000	/* Huge TLB Page VM */
#define VM_SYNC		0x00800000	/* Synchronous page faults */
#define VM_ARCH_1	0x01000000	/* Architecture-specific flag */
#define VM_WIPEONFORK	0x02000000	/* Wipe VMA contents in child. */
#define VM_DONTDUMP	0x04000000	/* Do not include in the core dump */

#ifdef CONFIG_MEM_SOFT_DIRTY
# define VM_SOFTDIRTY	0x08000000	/* Not soft dirty clean area */
#else
# define VM_SOFTDIRTY	0
#endif

#define VM_MIXEDMAP	0x10000000	/* Can contain "struct page" and pure PFN pages */
#define VM_HUGEPAGE	0x20000000	/* MADV_HUGEPAGE marked this vma */
#define VM_NOHUGEPAGE	0x40000000	/* MADV_NOHUGEPAGE marked this vma */
#define VM_MERGEABLE	0x80000000	/* KSM may merge identical pages */

#ifdef CONFIG_ARCH_USES_HIGH_VMA_FLAGS
#define VM_HIGH_ARCH_BIT_0	32	/* bit only usable on 64-bit architectures */
#define VM_HIGH_ARCH_BIT_1	33	/* bit only usable on 64-bit architectures */
#define VM_HIGH_ARCH_BIT_2	34	/* bit only usable on 64-bit architectures */
#define VM_HIGH_ARCH_BIT_3	35	/* bit only usable on 64-bit architectures */
#define VM_HIGH_ARCH_BIT_4	36	/* bit only usable on 64-bit architectures */
#define VM_HIGH_ARCH_0	BIT(VM_HIGH_ARCH_BIT_0)
#define VM_HIGH_ARCH_1	BIT(VM_HIGH_ARCH_BIT_1)
#define VM_HIGH_ARCH_2	BIT(VM_HIGH_ARCH_BIT_2)
#define VM_HIGH_ARCH_3	BIT(VM_HIGH_ARCH_BIT_3)
#define VM_HIGH_ARCH_4	BIT(VM_HIGH_ARCH_BIT_4)
#endif /* CONFIG_ARCH_USES_HIGH_VMA_FLAGS */

#ifdef CONFIG_ARCH_HAS_PKEYS
# define VM_PKEY_SHIFT	VM_HIGH_ARCH_BIT_0
# define VM_PKEY_BIT0	VM_HIGH_ARCH_0	/* A protection key is a 4-bit value */
# define VM_PKEY_BIT1	VM_HIGH_ARCH_1	/* on x86 and 5-bit value on ppc64   */
# define VM_PKEY_BIT2	VM_HIGH_ARCH_2
# define VM_PKEY_BIT3	VM_HIGH_ARCH_3
#ifdef CONFIG_PPC
# define VM_PKEY_BIT4  VM_HIGH_ARCH_4
#else
# define VM_PKEY_BIT4  0
#endif
#endif /* CONFIG_ARCH_HAS_PKEYS */

#if defined(CONFIG_X86)
# define VM_PAT		VM_ARCH_1	/* PAT reserves whole VMA at once (x86) */
#elif defined(CONFIG_PPC)
# define VM_SAO		VM_ARCH_1	/* Strong Access Ordering (powerpc) */
#elif defined(CONFIG_PARISC)
# define VM_GROWSUP	VM_ARCH_1
#elif defined(CONFIG_IA64)
# define VM_GROWSUP	VM_ARCH_1
#elif defined(CONFIG_SPARC64)
# define VM_SPARC_ADI	VM_ARCH_1	/* Uses ADI tag for access control */
# define VM_ARCH_CLEAR	VM_SPARC_ADI
#elif defined(CONFIG_ARM64)
# define VM_ARM64_BTI	VM_ARCH_1	/* BTI guarded page, a.k.a. GP bit */
# define VM_ARCH_CLEAR	VM_ARM64_BTI
#elif !defined(CONFIG_MMU)
# define VM_MAPPED_COPY	VM_ARCH_1	/* T if mapped copy of data (nommu mmap) */
#endif

#if defined(CONFIG_ARM64_MTE)
# define VM_MTE		VM_HIGH_ARCH_0	/* Use Tagged memory for access control */
# define VM_MTE_ALLOWED	VM_HIGH_ARCH_1	/* Tagged memory permitted */
#else
# define VM_MTE		VM_NONE
# define VM_MTE_ALLOWED	VM_NONE
#endif

#ifndef VM_GROWSUP
# define VM_GROWSUP	VM_NONE
#endif

/* Bits set in the VMA until the stack is in its final location */
#define VM_STACK_INCOMPLETE_SETUP	(VM_RAND_READ | VM_SEQ_READ)

#define TASK_EXEC ((current->personality & READ_IMPLIES_EXEC) ? VM_EXEC : 0)

/* Common data flag combinations */
#define VM_DATA_FLAGS_TSK_EXEC	(VM_READ | VM_WRITE | TASK_EXEC | \
				 VM_MAYREAD | VM_MAYWRITE | VM_MAYEXEC)
#define VM_DATA_FLAGS_NON_EXEC	(VM_READ | VM_WRITE | VM_MAYREAD | \
				 VM_MAYWRITE | VM_MAYEXEC)
#define VM_DATA_FLAGS_EXEC	(VM_READ | VM_WRITE | VM_EXEC | \
				 VM_MAYREAD | VM_MAYWRITE | VM_MAYEXEC)

#ifndef VM_DATA_DEFAULT_FLAGS		/* arch can override this */
#define VM_DATA_DEFAULT_FLAGS  VM_DATA_FLAGS_EXEC
#endif

#ifndef VM_STACK_DEFAULT_FLAGS		/* arch can override this */
#define VM_STACK_DEFAULT_FLAGS VM_DATA_DEFAULT_FLAGS
#endif

#ifdef CONFIG_STACK_GROWSUP
#define VM_STACK	VM_GROWSUP
#else
#define VM_STACK	VM_GROWSDOWN
#endif

#define VM_STACK_FLAGS	(VM_STACK | VM_STACK_DEFAULT_FLAGS | VM_ACCOUNT)

/* VMA basic access permission flags */
#define VM_ACCESS_FLAGS (VM_READ | VM_WRITE | VM_EXEC)


/*
 * Special vmas that are non-mergable, non-mlock()able.
 */
#define VM_SPECIAL (VM_IO | VM_DONTEXPAND | VM_PFNMAP | VM_MIXEDMAP)

/* This mask prevents VMA from being scanned with khugepaged */
#define VM_NO_KHUGEPAGED (VM_SPECIAL | VM_HUGETLB)

/* This mask defines which mm->def_flags a process can inherit its parent */
#define VM_INIT_DEF_MASK	VM_NOHUGEPAGE

/* This mask is used to clear all the VMA flags used by mlock */
#define VM_LOCKED_CLEAR_MASK	(~(VM_LOCKED | VM_LOCKONFAULT))

/* Arch-specific flags to clear when updating VM flags on protection change */
#ifndef VM_ARCH_CLEAR
# define VM_ARCH_CLEAR	VM_NONE
#endif
#define VM_FLAGS_CLEAR	(ARCH_VM_PKEY_FLAGS | VM_ARCH_CLEAR)

/*
 * mapping from the currently active vm_flags protection bits (the
 * low four bits) to a page protection mask..
 */
extern pgprot_t protection_map[16];

/**
 * Fault flag definitions.
 *
 * @FAULT_FLAG_WRITE: Fault was a write fault.
 * @FAULT_FLAG_MKWRITE: Fault was mkwrite of existing PTE.
 * @FAULT_FLAG_ALLOW_RETRY: Allow to retry the fault if blocked.
 * @FAULT_FLAG_RETRY_NOWAIT: Don't drop mmap_lock and wait when retrying.
 * @FAULT_FLAG_KILLABLE: The fault task is in SIGKILL killable region.
 * @FAULT_FLAG_TRIED: The fault has been tried once.
 * @FAULT_FLAG_USER: The fault originated in userspace.
 * @FAULT_FLAG_REMOTE: The fault is not for current task/mm.
 * @FAULT_FLAG_INSTRUCTION: The fault was during an instruction fetch.
 * @FAULT_FLAG_INTERRUPTIBLE: The fault can be interrupted by non-fatal signals.
 *
 * About @FAULT_FLAG_ALLOW_RETRY and @FAULT_FLAG_TRIED: we can specify
 * whether we would allow page faults to retry by specifying these two
 * fault flags correctly.  Currently there can be three legal combinations:
 *
 * (a) ALLOW_RETRY and !TRIED:  this means the page fault allows retry, and
 *                              this is the first try
 *
 * (b) ALLOW_RETRY and TRIED:   this means the page fault allows retry, and
 *                              we've already tried at least once
 *
 * (c) !ALLOW_RETRY and !TRIED: this means the page fault does not allow retry
 *
 * The unlisted combination (!ALLOW_RETRY && TRIED) is illegal and should never
 * be used.  Note that page faults can be allowed to retry for multiple times,
 * in which case we'll have an initial fault with flags (a) then later on
 * continuous faults with flags (b).  We should always try to detect pending
 * signals before a retry to make sure the continuous page faults can still be
 * interrupted if necessary.
 */
#define FAULT_FLAG_WRITE			0x01
#define FAULT_FLAG_MKWRITE			0x02
#define FAULT_FLAG_ALLOW_RETRY			0x04
#define FAULT_FLAG_RETRY_NOWAIT			0x08
#define FAULT_FLAG_KILLABLE			0x10
#define FAULT_FLAG_TRIED			0x20
#define FAULT_FLAG_USER				0x40
#define FAULT_FLAG_REMOTE			0x80
#define FAULT_FLAG_INSTRUCTION  		0x100
#define FAULT_FLAG_INTERRUPTIBLE		0x200

/*
 * The default fault flags that should be used by most of the
 * arch-specific page fault handlers.
 */
#define FAULT_FLAG_DEFAULT  (FAULT_FLAG_ALLOW_RETRY | \
			     FAULT_FLAG_KILLABLE | \
			     FAULT_FLAG_INTERRUPTIBLE)

/**
 * fault_flag_allow_retry_first - check ALLOW_RETRY the first time
 *
 * This is mostly used for places where we want to try to avoid taking
 * the mmap_lock for too long a time when waiting for another condition
 * to change, in which case we can try to be polite to release the
 * mmap_lock in the first round to avoid potential starvation of other
 * processes that would also want the mmap_lock.
 *
 * Return: true if the page fault allows retry and this is the first
 * attempt of the fault handling; false otherwise.
 */
static inline bool fault_flag_allow_retry_first(unsigned int flags)
{
	return (flags & FAULT_FLAG_ALLOW_RETRY) &&
	    (!(flags & FAULT_FLAG_TRIED));
}

#define FAULT_FLAG_TRACE \
	{ FAULT_FLAG_WRITE,		"WRITE" }, \
	{ FAULT_FLAG_MKWRITE,		"MKWRITE" }, \
	{ FAULT_FLAG_ALLOW_RETRY,	"ALLOW_RETRY" }, \
	{ FAULT_FLAG_RETRY_NOWAIT,	"RETRY_NOWAIT" }, \
	{ FAULT_FLAG_KILLABLE,		"KILLABLE" }, \
	{ FAULT_FLAG_TRIED,		"TRIED" }, \
	{ FAULT_FLAG_USER,		"USER" }, \
	{ FAULT_FLAG_REMOTE,		"REMOTE" }, \
	{ FAULT_FLAG_INSTRUCTION,	"INSTRUCTION" }, \
	{ FAULT_FLAG_INTERRUPTIBLE,	"INTERRUPTIBLE" }

/*
 * vm_fault is filled by the pagefault handler and passed to the vma's
 * ->fault function. The vma's ->fault is responsible for returning a bitmask
 * of VM_FAULT_xxx flags that give details about how the fault was handled.
 *
 * MM layer fills up gfp_mask for page allocations but fault handler might
 * alter it if its implementation requires a different allocation context.
 *
 * pgoff should be used in favour of virtual_address, if possible.
 */
struct vm_fault {
	const struct {
		struct vm_area_struct *vma;	/* Target VMA */
		gfp_t gfp_mask;			/* gfp mask to be used for allocations */
		pgoff_t pgoff;			/* Logical page offset based on vma */
		unsigned long address;		/* Faulting virtual address */
	};
	unsigned int flags;		/* FAULT_FLAG_xxx flags
					 * XXX: should really be 'const' */
	pmd_t *pmd;			/* Pointer to pmd entry matching
					 * the 'address' */
	pud_t *pud;			/* Pointer to pud entry matching
					 * the 'address'
					 */
	pte_t orig_pte;			/* Value of PTE at the time of fault */

	struct page *cow_page;		/* Page handler may use for COW fault */
	struct page *page;		/* ->fault handlers should return a
					 * page here, unless VM_FAULT_NOPAGE
					 * is set (which is also implied by
					 * VM_FAULT_ERROR).
					 */
	/* These three entries are valid only while holding ptl lock */
	pte_t *pte;			/* Pointer to pte entry matching
					 * the 'address'. NULL if the page
					 * table hasn't been allocated.
					 */
	spinlock_t *ptl;		/* Page table lock.
					 * Protects pte page table if 'pte'
					 * is not NULL, otherwise pmd.
					 */
	pgtable_t prealloc_pte;		/* Pre-allocated pte page table.
					 * vm_ops->map_pages() sets up a page
					 * table from atomic context.
					 * do_fault_around() pre-allocates
					 * page table to avoid allocation from
					 * atomic context.
					 */
};

/* page entry size for vm->huge_fault() */
enum page_entry_size {
	PE_SIZE_PTE = 0,
	PE_SIZE_PMD,
	PE_SIZE_PUD,
};

/*
 * These are the virtual MM functions - opening of an area, closing and
 * unmapping it (needed to keep files on disk up-to-date etc), pointer
 * to the functions called when a no-page or a wp-page exception occurs.
 */
struct vm_operations_struct {
	void (*open)(struct vm_area_struct * area);
	void (*close)(struct vm_area_struct * area);
	/* Called any time before splitting to check if it's allowed */
	int (*may_split)(struct vm_area_struct *area, unsigned long addr);
	int (*mremap)(struct vm_area_struct *area, unsigned long flags);
	/*
	 * Called by mprotect() to make driver-specific permission
	 * checks before mprotect() is finalised.   The VMA must not
	 * be modified.  Returns 0 if eprotect() can proceed.
	 */
	int (*mprotect)(struct vm_area_struct *vma, unsigned long start,
			unsigned long end, unsigned long newflags);
	vm_fault_t (*fault)(struct vm_fault *vmf);
	vm_fault_t (*huge_fault)(struct vm_fault *vmf,
			enum page_entry_size pe_size);
	vm_fault_t (*map_pages)(struct vm_fault *vmf,
			pgoff_t start_pgoff, pgoff_t end_pgoff);
	unsigned long (*pagesize)(struct vm_area_struct * area);

	/* notification that a previously read-only page is about to become
	 * writable, if an error is returned it will cause a SIGBUS */
	vm_fault_t (*page_mkwrite)(struct vm_fault *vmf);

	/* same as page_mkwrite when using VM_PFNMAP|VM_MIXEDMAP */
	vm_fault_t (*pfn_mkwrite)(struct vm_fault *vmf);

	/* called by access_process_vm when get_user_pages() fails, typically
	 * for use by special VMAs. See also generic_access_phys() for a generic
	 * implementation useful for any iomem mapping.
	 */
	int (*access)(struct vm_area_struct *vma, unsigned long addr,
		      void *buf, int len, int write);

	/* Called by the /proc/PID/maps code to ask the vma whether it
	 * has a special name.  Returning non-NULL will also cause this
	 * vma to be dumped unconditionally. */
	const char *(*name)(struct vm_area_struct *vma);

#ifdef CONFIG_NUMA
	/*
	 * set_policy() op must add a reference to any non-NULL @new mempolicy
	 * to hold the policy upon return.  Caller should pass NULL @new to
	 * remove a policy and fall back to surrounding context--i.e. do not
	 * install a MPOL_DEFAULT policy, nor the task or system default
	 * mempolicy.
	 */
	int (*set_policy)(struct vm_area_struct *vma, struct mempolicy *new);

	/*
	 * get_policy() op must add reference [mpol_get()] to any policy at
	 * (vma,addr) marked as MPOL_SHARED.  The shared policy infrastructure
	 * in mm/mempolicy.c will do this automatically.
	 * get_policy() must NOT add a ref if the policy at (vma,addr) is not
	 * marked as MPOL_SHARED. vma policies are protected by the mmap_lock.
	 * If no [shared/vma] mempolicy exists at the addr, get_policy() op
	 * must return NULL--i.e., do not "fallback" to task or system default
	 * policy.
	 */
	struct mempolicy *(*get_policy)(struct vm_area_struct *vma,
					unsigned long addr);
#endif
	/*
	 * Called by vm_normal_page() for special PTEs to find the
	 * page for @addr.  This is useful if the default behavior
	 * (using pte_page()) would not find the correct page.
	 */
	struct page *(*find_special_page)(struct vm_area_struct *vma,
					  unsigned long addr);
};

static inline void vma_init(struct vm_area_struct *vma, struct mm_struct *mm)
{
	static const struct vm_operations_struct dummy_vm_ops = {};

	memset(vma, 0, sizeof(*vma));
	vma->vm_mm = mm;
	vma->vm_ops = &dummy_vm_ops;
	INIT_LIST_HEAD(&vma->anon_vma_chain);
}

static inline void vma_set_anonymous(struct vm_area_struct *vma)
{
	vma->vm_ops = NULL;
}

static inline bool vma_is_anonymous(struct vm_area_struct *vma)
{
	return !vma->vm_ops;
}

static inline bool vma_is_temporary_stack(struct vm_area_struct *vma)
{
	int maybe_stack = vma->vm_flags & (VM_GROWSDOWN | VM_GROWSUP);

	if (!maybe_stack)
		return false;

	if ((vma->vm_flags & VM_STACK_INCOMPLETE_SETUP) ==
						VM_STACK_INCOMPLETE_SETUP)
		return true;

	return false;
}

static inline bool vma_is_foreign(struct vm_area_struct *vma)
{
	if (!current->mm)
		return true;

	if (current->mm != vma->vm_mm)
		return true;

	return false;
}

static inline bool vma_is_accessible(struct vm_area_struct *vma)
{
	return vma->vm_flags & VM_ACCESS_FLAGS;
}

#ifdef CONFIG_SHMEM
/*
 * The vma_is_shmem is not inline because it is used only by slow
 * paths in userfault.
 */
bool vma_is_shmem(struct vm_area_struct *vma);
#else
static inline bool vma_is_shmem(struct vm_area_struct *vma) { return false; }
#endif

int vma_is_stack_for_current(struct vm_area_struct *vma);

/* flush_tlb_range() takes a vma, not a mm, and can care about flags */
#define TLB_FLUSH_VMA(mm,flags) { .vm_mm = (mm), .vm_flags = (flags) }

struct mmu_gather;
struct inode;

#include <linux/huge_mm.h>

/*
 * Methods to modify the page usage count.
 *
 * What counts for a page usage:
 * - cache mapping   (page->mapping)
 * - private data    (page->private)
 * - page mapped in a task's page tables, each mapping
 *   is counted separately
 *
 * Also, many kernel routines increase the page count before a critical
 * routine so they can be sure the page doesn't go away from under them.
 */

/*
 * Drop a ref, return true if the refcount fell to zero (the page has no users)
 */
static inline int put_page_testzero(struct page *page)
{
	VM_BUG_ON_PAGE(page_ref_count(page) == 0, page);
	return page_ref_dec_and_test(page);
}

/*
 * Try to grab a ref unless the page has a refcount of zero, return false if
 * that is the case.
 * This can be called when MMU is off so it must not access
 * any of the virtual mappings.
 */
static inline int get_page_unless_zero(struct page *page)
{
	return page_ref_add_unless(page, 1, 0);
}

extern int page_is_ram(unsigned long pfn);

enum {
	REGION_INTERSECTS,
	REGION_DISJOINT,
	REGION_MIXED,
};

int region_intersects(resource_size_t offset, size_t size, unsigned long flags,
		      unsigned long desc);

/* Support for virtually mapped pages */
struct page *vmalloc_to_page(const void *addr);
unsigned long vmalloc_to_pfn(const void *addr);

/*
 * Determine if an address is within the vmalloc range
 *
 * On nommu, vmalloc/vfree wrap through kmalloc/kfree directly, so there
 * is no special casing required.
 */

#ifndef is_ioremap_addr
#define is_ioremap_addr(x) is_vmalloc_addr(x)
#endif

#ifdef CONFIG_MMU
extern bool is_vmalloc_addr(const void *x);
extern int is_vmalloc_or_module_addr(const void *x);
#else
static inline bool is_vmalloc_addr(const void *x)
{
	return false;
}
static inline int is_vmalloc_or_module_addr(const void *x)
{
	return 0;
}
#endif

extern void *kvmalloc_node(size_t size, gfp_t flags, int node);
static inline void *kvmalloc(size_t size, gfp_t flags)
{
	return kvmalloc_node(size, flags, NUMA_NO_NODE);
}
static inline void *kvzalloc_node(size_t size, gfp_t flags, int node)
{
	return kvmalloc_node(size, flags | __GFP_ZERO, node);
}
static inline void *kvzalloc(size_t size, gfp_t flags)
{
	return kvmalloc(size, flags | __GFP_ZERO);
}

static inline void *kvmalloc_array(size_t n, size_t size, gfp_t flags)
{
	size_t bytes;

	if (unlikely(check_mul_overflow(n, size, &bytes)))
		return NULL;

	return kvmalloc(bytes, flags);
}

static inline void *kvcalloc(size_t n, size_t size, gfp_t flags)
{
	return kvmalloc_array(n, size, flags | __GFP_ZERO);
}

extern void kvfree(const void *addr);
extern void kvfree_sensitive(const void *addr, size_t len);

static inline int head_compound_mapcount(struct page *head)
{
	return atomic_read(compound_mapcount_ptr(head)) + 1;
}

/*
 * Mapcount of compound page as a whole, does not include mapped sub-pages.
 *
 * Must be called only for compound pages or any their tail sub-pages.
 */
static inline int compound_mapcount(struct page *page)
{
	VM_BUG_ON_PAGE(!PageCompound(page), page);
	page = compound_head(page);
	return head_compound_mapcount(page);
}

/*
 * The atomic page->_mapcount, starts from -1: so that transitions
 * both from it and to it can be tracked, using atomic_inc_and_test
 * and atomic_add_negative(-1).
 */
static inline void page_mapcount_reset(struct page *page)
{
	atomic_set(&(page)->_mapcount, -1);
}

int __page_mapcount(struct page *page);

/*
 * Mapcount of 0-order page; when compound sub-page, includes
 * compound_mapcount().
 *
 * Result is undefined for pages which cannot be mapped into userspace.
 * For example SLAB or special types of pages. See function page_has_type().
 * They use this place in struct page differently.
 */
static inline int page_mapcount(struct page *page)
{
	if (unlikely(PageCompound(page)))
		return __page_mapcount(page);
	return atomic_read(&page->_mapcount) + 1;
}

#ifdef CONFIG_TRANSPARENT_HUGEPAGE
int total_mapcount(struct page *page);
int page_trans_huge_mapcount(struct page *page, int *total_mapcount);
#else
static inline int total_mapcount(struct page *page)
{
	return page_mapcount(page);
}
static inline int page_trans_huge_mapcount(struct page *page,
					   int *total_mapcount)
{
	int mapcount = page_mapcount(page);
	if (total_mapcount)
		*total_mapcount = mapcount;
	return mapcount;
}
#endif

static inline struct page *virt_to_head_page(const void *x)
{
	struct page *page = virt_to_page(x);

	return compound_head(page);
}

void __put_page(struct page *page);

void put_pages_list(struct list_head *pages);

void split_page(struct page *page, unsigned int order);

/*
 * Compound pages have a destructor function.  Provide a
 * prototype for that function and accessor functions.
 * These are _only_ valid on the head of a compound page.
 */
typedef void compound_page_dtor(struct page *);

/* Keep the enum in sync with compound_page_dtors array in mm/page_alloc.c */
enum compound_dtor_id {
	NULL_COMPOUND_DTOR,
	COMPOUND_PAGE_DTOR,
#ifdef CONFIG_HUGETLB_PAGE
	HUGETLB_PAGE_DTOR,
#endif
#ifdef CONFIG_TRANSPARENT_HUGEPAGE
	TRANSHUGE_PAGE_DTOR,
#endif
	NR_COMPOUND_DTORS,
};
extern compound_page_dtor * const compound_page_dtors[NR_COMPOUND_DTORS];

static inline void set_compound_page_dtor(struct page *page,
		enum compound_dtor_id compound_dtor)
{
	VM_BUG_ON_PAGE(compound_dtor >= NR_COMPOUND_DTORS, page);
	page[1].compound_dtor = compound_dtor;
}

static inline void destroy_compound_page(struct page *page)
{
	VM_BUG_ON_PAGE(page[1].compound_dtor >= NR_COMPOUND_DTORS, page);
	compound_page_dtors[page[1].compound_dtor](page);
}

static inline unsigned int compound_order(struct page *page)
{
	if (!PageHead(page))
		return 0;
	return page[1].compound_order;
}

static inline bool hpage_pincount_available(struct page *page)
{
	/*
	 * Can the page->hpage_pinned_refcount field be used? That field is in
	 * the 3rd page of the compound page, so the smallest (2-page) compound
	 * pages cannot support it.
	 */
	page = compound_head(page);
	return PageCompound(page) && compound_order(page) > 1;
}

static inline int head_compound_pincount(struct page *head)
{
	return atomic_read(compound_pincount_ptr(head));
}

static inline int compound_pincount(struct page *page)
{
	VM_BUG_ON_PAGE(!hpage_pincount_available(page), page);
	page = compound_head(page);
	return head_compound_pincount(page);
}

static inline void set_compound_order(struct page *page, unsigned int order)
{
	page[1].compound_order = order;
	page[1].compound_nr = 1U << order;
}

/* Returns the number of pages in this potentially compound page. */
static inline unsigned long compound_nr(struct page *page)
{
	if (!PageHead(page))
		return 1;
	return page[1].compound_nr;
}

/* Returns the number of bytes in this potentially compound page. */
static inline unsigned long page_size(struct page *page)
{
	return PAGE_SIZE << compound_order(page);
}

/* Returns the number of bits needed for the number of bytes in a page */
static inline unsigned int page_shift(struct page *page)
{
	return PAGE_SHIFT + compound_order(page);
}

void free_compound_page(struct page *page);

#ifdef CONFIG_MMU
/*
 * Do pte_mkwrite, but only if the vma says VM_WRITE.  We do this when
 * servicing faults for write access.  In the normal case, do always want
 * pte_mkwrite.  But get_user_pages can cause write faults for mappings
 * that do not have writing enabled, when used by access_process_vm.
 */
static inline pte_t maybe_mkwrite(pte_t pte, struct vm_area_struct *vma)
{
	if (likely(vma->vm_flags & VM_WRITE))
		pte = pte_mkwrite(pte);
	return pte;
}

vm_fault_t do_set_pmd(struct vm_fault *vmf, struct page *page);
void do_set_pte(struct vm_fault *vmf, struct page *page, unsigned long addr);

vm_fault_t finish_fault(struct vm_fault *vmf);
vm_fault_t finish_mkwrite_fault(struct vm_fault *vmf);
#endif

/*
 * Multiple processes may "see" the same page. E.g. for untouched
 * mappings of /dev/null, all processes see the same page full of
 * zeroes, and text pages of executables and shared libraries have
 * only one copy in memory, at most, normally.
 *
 * For the non-reserved pages, page_count(page) denotes a reference count.
 *   page_count() == 0 means the page is free. page->lru is then used for
 *   freelist management in the buddy allocator.
 *   page_count() > 0  means the page has been allocated.
 *
 * Pages are allocated by the slab allocator in order to provide memory
 * to kmalloc and kmem_cache_alloc. In this case, the management of the
 * page, and the fields in 'struct page' are the responsibility of mm/slab.c
 * unless a particular usage is carefully commented. (the responsibility of
 * freeing the kmalloc memory is the caller's, of course).
 *
 * A page may be used by anyone else who does a __get_free_page().
 * In this case, page_count still tracks the references, and should only
 * be used through the normal accessor functions. The top bits of page->flags
 * and page->virtual store page management information, but all other fields
 * are unused and could be used privately, carefully. The management of this
 * page is the responsibility of the one who allocated it, and those who have
 * subsequently been given references to it.
 *
 * The other pages (we may call them "pagecache pages") are completely
 * managed by the Linux memory manager: I/O, buffers, swapping etc.
 * The following discussion applies only to them.
 *
 * A pagecache page contains an opaque `private' member, which belongs to the
 * page's address_space. Usually, this is the address of a circular list of
 * the page's disk buffers. PG_private must be set to tell the VM to call
 * into the filesystem to release these pages.
 *
 * A page may belong to an inode's memory mapping. In this case, page->mapping
 * is the pointer to the inode, and page->index is the file offset of the page,
 * in units of PAGE_SIZE.
 *
 * If pagecache pages are not associated with an inode, they are said to be
 * anonymous pages. These may become associated with the swapcache, and in that
 * case PG_swapcache is set, and page->private is an offset into the swapcache.
 *
 * In either case (swapcache or inode backed), the pagecache itself holds one
 * reference to the page. Setting PG_private should also increment the
 * refcount. The each user mapping also has a reference to the page.
 *
 * The pagecache pages are stored in a per-mapping radix tree, which is
 * rooted at mapping->i_pages, and indexed by offset.
 * Where 2.4 and early 2.6 kernels kept dirty/clean pages in per-address_space
 * lists, we instead now tag pages as dirty/writeback in the radix tree.
 *
 * All pagecache pages may be subject to I/O:
 * - inode pages may need to be read from disk,
 * - inode pages which have been modified and are MAP_SHARED may need
 *   to be written back to the inode on disk,
 * - anonymous pages (including MAP_PRIVATE file mappings) which have been
 *   modified may need to be swapped out to swap space and (later) to be read
 *   back into memory.
 */

/*
 * The zone field is never updated after free_area_init_core()
 * sets it, so none of the operations on it need to be atomic.
 */

/* Page flags: | [SECTION] | [NODE] | ZONE | [LAST_CPUPID] | ... | FLAGS | */
#define SECTIONS_PGOFF		((sizeof(unsigned long)*8) - SECTIONS_WIDTH)
#define NODES_PGOFF		(SECTIONS_PGOFF - NODES_WIDTH)
#define ZONES_PGOFF		(NODES_PGOFF - ZONES_WIDTH)
#define LAST_CPUPID_PGOFF	(ZONES_PGOFF - LAST_CPUPID_WIDTH)
#define KASAN_TAG_PGOFF		(LAST_CPUPID_PGOFF - KASAN_TAG_WIDTH)

/*
 * Define the bit shifts to access each section.  For non-existent
 * sections we define the shift as 0; that plus a 0 mask ensures
 * the compiler will optimise away reference to them.
 */
#define SECTIONS_PGSHIFT	(SECTIONS_PGOFF * (SECTIONS_WIDTH != 0))
#define NODES_PGSHIFT		(NODES_PGOFF * (NODES_WIDTH != 0))
#define ZONES_PGSHIFT		(ZONES_PGOFF * (ZONES_WIDTH != 0))
#define LAST_CPUPID_PGSHIFT	(LAST_CPUPID_PGOFF * (LAST_CPUPID_WIDTH != 0))
#define KASAN_TAG_PGSHIFT	(KASAN_TAG_PGOFF * (KASAN_TAG_WIDTH != 0))

/* NODE:ZONE or SECTION:ZONE is used to ID a zone for the buddy allocator */
#ifdef NODE_NOT_IN_PAGE_FLAGS
#define ZONEID_SHIFT		(SECTIONS_SHIFT + ZONES_SHIFT)
#define ZONEID_PGOFF		((SECTIONS_PGOFF < ZONES_PGOFF)? \
						SECTIONS_PGOFF : ZONES_PGOFF)
#else
#define ZONEID_SHIFT		(NODES_SHIFT + ZONES_SHIFT)
#define ZONEID_PGOFF		((NODES_PGOFF < ZONES_PGOFF)? \
						NODES_PGOFF : ZONES_PGOFF)
#endif

#define ZONEID_PGSHIFT		(ZONEID_PGOFF * (ZONEID_SHIFT != 0))

#define ZONES_MASK		((1UL << ZONES_WIDTH) - 1)
#define NODES_MASK		((1UL << NODES_WIDTH) - 1)
#define SECTIONS_MASK		((1UL << SECTIONS_WIDTH) - 1)
#define LAST_CPUPID_MASK	((1UL << LAST_CPUPID_SHIFT) - 1)
#define KASAN_TAG_MASK		((1UL << KASAN_TAG_WIDTH) - 1)
#define ZONEID_MASK		((1UL << ZONEID_SHIFT) - 1)

static inline enum zone_type page_zonenum(const struct page *page)
{
	ASSERT_EXCLUSIVE_BITS(page->flags, ZONES_MASK << ZONES_PGSHIFT);
	return (page->flags >> ZONES_PGSHIFT) & ZONES_MASK;
}

#ifdef CONFIG_ZONE_DEVICE
static inline bool is_zone_device_page(const struct page *page)
{
	return page_zonenum(page) == ZONE_DEVICE;
}
extern void memmap_init_zone_device(struct zone *, unsigned long,
				    unsigned long, struct dev_pagemap *);
#else
static inline bool is_zone_device_page(const struct page *page)
{
	return false;
}
#endif

#ifdef CONFIG_DEV_PAGEMAP_OPS
void free_devmap_managed_page(struct page *page);
DECLARE_STATIC_KEY_FALSE(devmap_managed_key);

static inline bool page_is_devmap_managed(struct page *page)
{
	if (!static_branch_unlikely(&devmap_managed_key))
		return false;
	if (!is_zone_device_page(page))
		return false;
	switch (page->pgmap->type) {
	case MEMORY_DEVICE_PRIVATE:
	case MEMORY_DEVICE_FS_DAX:
		return true;
	default:
		break;
	}
	return false;
}

void put_devmap_managed_page(struct page *page);

#else /* CONFIG_DEV_PAGEMAP_OPS */
static inline bool page_is_devmap_managed(struct page *page)
{
	return false;
}

static inline void put_devmap_managed_page(struct page *page)
{
}
#endif /* CONFIG_DEV_PAGEMAP_OPS */

static inline bool is_device_private_page(const struct page *page)
{
	return IS_ENABLED(CONFIG_DEV_PAGEMAP_OPS) &&
		IS_ENABLED(CONFIG_DEVICE_PRIVATE) &&
		is_zone_device_page(page) &&
		page->pgmap->type == MEMORY_DEVICE_PRIVATE;
}

static inline bool is_pci_p2pdma_page(const struct page *page)
{
	return IS_ENABLED(CONFIG_DEV_PAGEMAP_OPS) &&
		IS_ENABLED(CONFIG_PCI_P2PDMA) &&
		is_zone_device_page(page) &&
		page->pgmap->type == MEMORY_DEVICE_PCI_P2PDMA;
}

/* 127: arbitrary random number, small enough to assemble well */
#define page_ref_zero_or_close_to_overflow(page) \
	((unsigned int) page_ref_count(page) + 127u <= 127u)

static inline void get_page(struct page *page)
{
	page = compound_head(page);
	/*
	 * Getting a normal page or the head of a compound page
	 * requires to already have an elevated page->_refcount.
	 */
	VM_BUG_ON_PAGE(page_ref_zero_or_close_to_overflow(page), page);
	page_ref_inc(page);
}

bool __must_check try_grab_page(struct page *page, unsigned int flags);
__maybe_unused struct page *try_grab_compound_head(struct page *page, int refs,
						   unsigned int flags);


static inline __must_check bool try_get_page(struct page *page)
{
	page = compound_head(page);
	if (WARN_ON_ONCE(page_ref_count(page) <= 0))
		return false;
	page_ref_inc(page);
	return true;
}

static inline void put_page(struct page *page)
{
	page = compound_head(page);

	/*
	 * For devmap managed pages we need to catch refcount transition from
	 * 2 to 1, when refcount reach one it means the page is free and we
	 * need to inform the device driver through callback. See
	 * include/linux/memremap.h and HMM for details.
	 */
	if (page_is_devmap_managed(page)) {
		put_devmap_managed_page(page);
		return;
	}

	if (put_page_testzero(page))
		__put_page(page);
}

/*
 * GUP_PIN_COUNTING_BIAS, and the associated functions that use it, overload
 * the page's refcount so that two separate items are tracked: the original page
 * reference count, and also a new count of how many pin_user_pages() calls were
 * made against the page. ("gup-pinned" is another term for the latter).
 *
 * With this scheme, pin_user_pages() becomes special: such pages are marked as
 * distinct from normal pages. As such, the unpin_user_page() call (and its
 * variants) must be used in order to release gup-pinned pages.
 *
 * Choice of value:
 *
 * By making GUP_PIN_COUNTING_BIAS a power of two, debugging of page reference
 * counts with respect to pin_user_pages() and unpin_user_page() becomes
 * simpler, due to the fact that adding an even power of two to the page
 * refcount has the effect of using only the upper N bits, for the code that
 * counts up using the bias value. This means that the lower bits are left for
 * the exclusive use of the original code that increments and decrements by one
 * (or at least, by much smaller values than the bias value).
 *
 * Of course, once the lower bits overflow into the upper bits (and this is
 * OK, because subtraction recovers the original values), then visual inspection
 * no longer suffices to directly view the separate counts. However, for normal
 * applications that don't have huge page reference counts, this won't be an
 * issue.
 *
 * Locking: the lockless algorithm described in page_cache_get_speculative()
 * and page_cache_gup_pin_speculative() provides safe operation for
 * get_user_pages and page_mkclean and other calls that race to set up page
 * table entries.
 */
#define GUP_PIN_COUNTING_BIAS (1U << 10)

void unpin_user_page(struct page *page);
void unpin_user_pages_dirty_lock(struct page **pages, unsigned long npages,
				 bool make_dirty);
void unpin_user_pages(struct page **pages, unsigned long npages);

/**
 * page_maybe_dma_pinned() - report if a page is pinned for DMA.
 *
 * This function checks if a page has been pinned via a call to
 * pin_user_pages*().
 *
 * For non-huge pages, the return value is partially fuzzy: false is not fuzzy,
 * because it means "definitely not pinned for DMA", but true means "probably
 * pinned for DMA, but possibly a false positive due to having at least
 * GUP_PIN_COUNTING_BIAS worth of normal page references".
 *
 * False positives are OK, because: a) it's unlikely for a page to get that many
 * refcounts, and b) all the callers of this routine are expected to be able to
 * deal gracefully with a false positive.
 *
 * For huge pages, the result will be exactly correct. That's because we have
 * more tracking data available: the 3rd struct page in the compound page is
 * used to track the pincount (instead using of the GUP_PIN_COUNTING_BIAS
 * scheme).
 *
 * For more information, please see Documentation/core-api/pin_user_pages.rst.
 *
 * @page:	pointer to page to be queried.
 * @Return:	True, if it is likely that the page has been "dma-pinned".
 *		False, if the page is definitely not dma-pinned.
 */
static inline bool page_maybe_dma_pinned(struct page *page)
{
	if (hpage_pincount_available(page))
		return compound_pincount(page) > 0;

	/*
	 * page_ref_count() is signed. If that refcount overflows, then
	 * page_ref_count() returns a negative value, and callers will avoid
	 * further incrementing the refcount.
	 *
	 * Here, for that overflow case, use the signed bit to count a little
	 * bit higher via unsigned math, and thus still get an accurate result.
	 */
	return ((unsigned int)page_ref_count(compound_head(page))) >=
		GUP_PIN_COUNTING_BIAS;
}

static inline bool is_cow_mapping(vm_flags_t flags)
{
	return (flags & (VM_SHARED | VM_MAYWRITE)) == VM_MAYWRITE;
}

/*
 * This should most likely only be called during fork() to see whether we
 * should break the cow immediately for a page on the src mm.
 */
static inline bool page_needs_cow_for_dma(struct vm_area_struct *vma,
					  struct page *page)
{
	if (!is_cow_mapping(vma->vm_flags))
		return false;

	if (!atomic_read(&vma->vm_mm->has_pinned))
		return false;

	return page_maybe_dma_pinned(page);
}

#if defined(CONFIG_SPARSEMEM) && !defined(CONFIG_SPARSEMEM_VMEMMAP)
#define SECTION_IN_PAGE_FLAGS
#endif

/*
 * The identification function is mainly used by the buddy allocator for
 * determining if two pages could be buddies. We are not really identifying
 * the zone since we could be using the section number id if we do not have
 * node id available in page flags.
 * We only guarantee that it will return the same value for two combinable
 * pages in a zone.
 */
static inline int page_zone_id(struct page *page)
{
	return (page->flags >> ZONEID_PGSHIFT) & ZONEID_MASK;
}

#ifdef NODE_NOT_IN_PAGE_FLAGS
extern int page_to_nid(const struct page *page);
#else
static inline int page_to_nid(const struct page *page)
{
	struct page *p = (struct page *)page;

	return (PF_POISONED_CHECK(p)->flags >> NODES_PGSHIFT) & NODES_MASK;
}
#endif

#ifdef CONFIG_NUMA_BALANCING
static inline int cpu_pid_to_cpupid(int cpu, int pid)
{
	return ((cpu & LAST__CPU_MASK) << LAST__PID_SHIFT) | (pid & LAST__PID_MASK);
}

static inline int cpupid_to_pid(int cpupid)
{
	return cpupid & LAST__PID_MASK;
}

static inline int cpupid_to_cpu(int cpupid)
{
	return (cpupid >> LAST__PID_SHIFT) & LAST__CPU_MASK;
}

static inline int cpupid_to_nid(int cpupid)
{
	return cpu_to_node(cpupid_to_cpu(cpupid));
}

static inline bool cpupid_pid_unset(int cpupid)
{
	return cpupid_to_pid(cpupid) == (-1 & LAST__PID_MASK);
}

static inline bool cpupid_cpu_unset(int cpupid)
{
	return cpupid_to_cpu(cpupid) == (-1 & LAST__CPU_MASK);
}

static inline bool __cpupid_match_pid(pid_t task_pid, int cpupid)
{
	return (task_pid & LAST__PID_MASK) == cpupid_to_pid(cpupid);
}

#define cpupid_match_pid(task, cpupid) __cpupid_match_pid(task->pid, cpupid)
#ifdef LAST_CPUPID_NOT_IN_PAGE_FLAGS
static inline int page_cpupid_xchg_last(struct page *page, int cpupid)
{
	return xchg(&page->_last_cpupid, cpupid & LAST_CPUPID_MASK);
}

static inline int page_cpupid_last(struct page *page)
{
	return page->_last_cpupid;
}
static inline void page_cpupid_reset_last(struct page *page)
{
	page->_last_cpupid = -1 & LAST_CPUPID_MASK;
}
#else
static inline int page_cpupid_last(struct page *page)
{
	return (page->flags >> LAST_CPUPID_PGSHIFT) & LAST_CPUPID_MASK;
}

extern int page_cpupid_xchg_last(struct page *page, int cpupid);

static inline void page_cpupid_reset_last(struct page *page)
{
	page->flags |= LAST_CPUPID_MASK << LAST_CPUPID_PGSHIFT;
}
#endif /* LAST_CPUPID_NOT_IN_PAGE_FLAGS */
#else /* !CONFIG_NUMA_BALANCING */
static inline int page_cpupid_xchg_last(struct page *page, int cpupid)
{
	return page_to_nid(page); /* XXX */
}

static inline int page_cpupid_last(struct page *page)
{
	return page_to_nid(page); /* XXX */
}

static inline int cpupid_to_nid(int cpupid)
{
	return -1;
}

static inline int cpupid_to_pid(int cpupid)
{
	return -1;
}

static inline int cpupid_to_cpu(int cpupid)
{
	return -1;
}

static inline int cpu_pid_to_cpupid(int nid, int pid)
{
	return -1;
}

static inline bool cpupid_pid_unset(int cpupid)
{
	return true;
}

static inline void page_cpupid_reset_last(struct page *page)
{
}

static inline bool cpupid_match_pid(struct task_struct *task, int cpupid)
{
	return false;
}
#endif /* CONFIG_NUMA_BALANCING */

#if defined(CONFIG_KASAN_SW_TAGS) || defined(CONFIG_KASAN_HW_TAGS)

<<<<<<< HEAD
static inline u8 page_kasan_tag(const struct page *page)
{
	if (kasan_enabled())
		return (page->flags >> KASAN_TAG_PGSHIFT) & KASAN_TAG_MASK;
	return 0xff;
=======
/*
 * KASAN per-page tags are stored xor'ed with 0xff. This allows to avoid
 * setting tags for all pages to native kernel tag value 0xff, as the default
 * value 0x00 maps to 0xff.
 */

static inline u8 page_kasan_tag(const struct page *page)
{
	u8 tag = 0xff;

	if (kasan_enabled()) {
		tag = (page->flags >> KASAN_TAG_PGSHIFT) & KASAN_TAG_MASK;
		tag ^= 0xff;
	}

	return tag;
>>>>>>> 7aef27f0
}

static inline void page_kasan_tag_set(struct page *page, u8 tag)
{
	if (kasan_enabled()) {
<<<<<<< HEAD
=======
		tag ^= 0xff;
>>>>>>> 7aef27f0
		page->flags &= ~(KASAN_TAG_MASK << KASAN_TAG_PGSHIFT);
		page->flags |= (tag & KASAN_TAG_MASK) << KASAN_TAG_PGSHIFT;
	}
}

static inline void page_kasan_tag_reset(struct page *page)
{
	if (kasan_enabled())
		page_kasan_tag_set(page, 0xff);
}

#else /* CONFIG_KASAN_SW_TAGS || CONFIG_KASAN_HW_TAGS */

static inline u8 page_kasan_tag(const struct page *page)
{
	return 0xff;
}

static inline void page_kasan_tag_set(struct page *page, u8 tag) { }
static inline void page_kasan_tag_reset(struct page *page) { }

#endif /* CONFIG_KASAN_SW_TAGS || CONFIG_KASAN_HW_TAGS */

static inline struct zone *page_zone(const struct page *page)
{
	return &NODE_DATA(page_to_nid(page))->node_zones[page_zonenum(page)];
}

static inline pg_data_t *page_pgdat(const struct page *page)
{
	return NODE_DATA(page_to_nid(page));
}

#ifdef SECTION_IN_PAGE_FLAGS
static inline void set_page_section(struct page *page, unsigned long section)
{
	page->flags &= ~(SECTIONS_MASK << SECTIONS_PGSHIFT);
	page->flags |= (section & SECTIONS_MASK) << SECTIONS_PGSHIFT;
}

static inline unsigned long page_to_section(const struct page *page)
{
	return (page->flags >> SECTIONS_PGSHIFT) & SECTIONS_MASK;
}
#endif

static inline void set_page_zone(struct page *page, enum zone_type zone)
{
	page->flags &= ~(ZONES_MASK << ZONES_PGSHIFT);
	page->flags |= (zone & ZONES_MASK) << ZONES_PGSHIFT;
}

static inline void set_page_node(struct page *page, unsigned long node)
{
	page->flags &= ~(NODES_MASK << NODES_PGSHIFT);
	page->flags |= (node & NODES_MASK) << NODES_PGSHIFT;
}

static inline void set_page_links(struct page *page, enum zone_type zone,
	unsigned long node, unsigned long pfn)
{
	set_page_zone(page, zone);
	set_page_node(page, node);
#ifdef SECTION_IN_PAGE_FLAGS
	set_page_section(page, pfn_to_section_nr(pfn));
#endif
}

/*
 * Some inline functions in vmstat.h depend on page_zone()
 */
#include <linux/vmstat.h>

static __always_inline void *lowmem_page_address(const struct page *page)
{
	return page_to_virt(page);
}

#if defined(CONFIG_HIGHMEM) && !defined(WANT_PAGE_VIRTUAL)
#define HASHED_PAGE_VIRTUAL
#endif

#if defined(WANT_PAGE_VIRTUAL)
static inline void *page_address(const struct page *page)
{
	return page->virtual;
}
static inline void set_page_address(struct page *page, void *address)
{
	page->virtual = address;
}
#define page_address_init()  do { } while(0)
#endif

#if defined(HASHED_PAGE_VIRTUAL)
void *page_address(const struct page *page);
void set_page_address(struct page *page, void *virtual);
void page_address_init(void);
#endif

#if !defined(HASHED_PAGE_VIRTUAL) && !defined(WANT_PAGE_VIRTUAL)
#define page_address(page) lowmem_page_address(page)
#define set_page_address(page, address)  do { } while(0)
#define page_address_init()  do { } while(0)
#endif

extern void *page_rmapping(struct page *page);
extern struct anon_vma *page_anon_vma(struct page *page);
extern struct address_space *page_mapping(struct page *page);

extern struct address_space *__page_file_mapping(struct page *);

static inline
struct address_space *page_file_mapping(struct page *page)
{
	if (unlikely(PageSwapCache(page)))
		return __page_file_mapping(page);

	return page->mapping;
}

extern pgoff_t __page_file_index(struct page *page);

/*
 * Return the pagecache index of the passed page.  Regular pagecache pages
 * use ->index whereas swapcache pages use swp_offset(->private)
 */
static inline pgoff_t page_index(struct page *page)
{
	if (unlikely(PageSwapCache(page)))
		return __page_file_index(page);
	return page->index;
}

bool page_mapped(struct page *page);
struct address_space *page_mapping(struct page *page);
struct address_space *page_mapping_file(struct page *page);

/*
 * Return true only if the page has been allocated with
 * ALLOC_NO_WATERMARKS and the low watermark was not
 * met implying that the system is under some pressure.
 */
static inline bool page_is_pfmemalloc(const struct page *page)
{
	/*
	 * Page index cannot be this large so this must be
	 * a pfmemalloc page.
	 */
	return page->index == -1UL;
}

/*
 * Only to be called by the page allocator on a freshly allocated
 * page.
 */
static inline void set_page_pfmemalloc(struct page *page)
{
	page->index = -1UL;
}

static inline void clear_page_pfmemalloc(struct page *page)
{
	page->index = 0;
}

/*
 * Can be called by the pagefault handler when it gets a VM_FAULT_OOM.
 */
extern void pagefault_out_of_memory(void);

#define offset_in_page(p)	((unsigned long)(p) & ~PAGE_MASK)
#define offset_in_thp(page, p)	((unsigned long)(p) & (thp_size(page) - 1))

/*
 * Flags passed to show_mem() and show_free_areas() to suppress output in
 * various contexts.
 */
#define SHOW_MEM_FILTER_NODES		(0x0001u)	/* disallowed nodes */

extern void show_free_areas(unsigned int flags, nodemask_t *nodemask);

#ifdef CONFIG_MMU
extern bool can_do_mlock(void);
#else
static inline bool can_do_mlock(void) { return false; }
#endif
extern int user_shm_lock(size_t, struct user_struct *);
extern void user_shm_unlock(size_t, struct user_struct *);

/*
 * Parameter block passed down to zap_pte_range in exceptional cases.
 */
struct zap_details {
	struct address_space *check_mapping;	/* Check page->mapping if set */
	pgoff_t	first_index;			/* Lowest page->index to unmap */
	pgoff_t last_index;			/* Highest page->index to unmap */
};

struct page *vm_normal_page(struct vm_area_struct *vma, unsigned long addr,
			     pte_t pte);
struct page *vm_normal_page_pmd(struct vm_area_struct *vma, unsigned long addr,
				pmd_t pmd);

void zap_vma_ptes(struct vm_area_struct *vma, unsigned long address,
		  unsigned long size);
void zap_page_range(struct vm_area_struct *vma, unsigned long address,
		    unsigned long size);
void unmap_vmas(struct mmu_gather *tlb, struct vm_area_struct *start_vma,
		unsigned long start, unsigned long end);

struct mmu_notifier_range;

void free_pgd_range(struct mmu_gather *tlb, unsigned long addr,
		unsigned long end, unsigned long floor, unsigned long ceiling);
int
copy_page_range(struct vm_area_struct *dst_vma, struct vm_area_struct *src_vma);
int follow_invalidate_pte(struct mm_struct *mm, unsigned long address,
			  struct mmu_notifier_range *range, pte_t **ptepp,
			  pmd_t **pmdpp, spinlock_t **ptlp);
int follow_pte(struct mm_struct *mm, unsigned long address,
	       pte_t **ptepp, spinlock_t **ptlp);
int follow_pfn(struct vm_area_struct *vma, unsigned long address,
	unsigned long *pfn);
int follow_phys(struct vm_area_struct *vma, unsigned long address,
		unsigned int flags, unsigned long *prot, resource_size_t *phys);
int generic_access_phys(struct vm_area_struct *vma, unsigned long addr,
			void *buf, int len, int write);

extern void truncate_pagecache(struct inode *inode, loff_t new);
extern void truncate_setsize(struct inode *inode, loff_t newsize);
void pagecache_isize_extended(struct inode *inode, loff_t from, loff_t to);
void truncate_pagecache_range(struct inode *inode, loff_t offset, loff_t end);
int truncate_inode_page(struct address_space *mapping, struct page *page);
int generic_error_remove_page(struct address_space *mapping, struct page *page);
int invalidate_inode_page(struct page *page);

#ifdef CONFIG_MMU
extern vm_fault_t handle_mm_fault(struct vm_area_struct *vma,
				  unsigned long address, unsigned int flags,
				  struct pt_regs *regs);
extern int fixup_user_fault(struct mm_struct *mm,
			    unsigned long address, unsigned int fault_flags,
			    bool *unlocked);
void unmap_mapping_pages(struct address_space *mapping,
		pgoff_t start, pgoff_t nr, bool even_cows);
void unmap_mapping_range(struct address_space *mapping,
		loff_t const holebegin, loff_t const holelen, int even_cows);
#else
static inline vm_fault_t handle_mm_fault(struct vm_area_struct *vma,
					 unsigned long address, unsigned int flags,
					 struct pt_regs *regs)
{
	/* should never happen if there's no MMU */
	BUG();
	return VM_FAULT_SIGBUS;
}
static inline int fixup_user_fault(struct mm_struct *mm, unsigned long address,
		unsigned int fault_flags, bool *unlocked)
{
	/* should never happen if there's no MMU */
	BUG();
	return -EFAULT;
}
static inline void unmap_mapping_pages(struct address_space *mapping,
		pgoff_t start, pgoff_t nr, bool even_cows) { }
static inline void unmap_mapping_range(struct address_space *mapping,
		loff_t const holebegin, loff_t const holelen, int even_cows) { }
#endif

static inline void unmap_shared_mapping_range(struct address_space *mapping,
		loff_t const holebegin, loff_t const holelen)
{
	unmap_mapping_range(mapping, holebegin, holelen, 0);
}

extern int access_process_vm(struct task_struct *tsk, unsigned long addr,
		void *buf, int len, unsigned int gup_flags);
extern int access_remote_vm(struct mm_struct *mm, unsigned long addr,
		void *buf, int len, unsigned int gup_flags);
extern int __access_remote_vm(struct mm_struct *mm, unsigned long addr,
			      void *buf, int len, unsigned int gup_flags);

long get_user_pages_remote(struct mm_struct *mm,
			    unsigned long start, unsigned long nr_pages,
			    unsigned int gup_flags, struct page **pages,
			    struct vm_area_struct **vmas, int *locked);
long pin_user_pages_remote(struct mm_struct *mm,
			   unsigned long start, unsigned long nr_pages,
			   unsigned int gup_flags, struct page **pages,
			   struct vm_area_struct **vmas, int *locked);
long get_user_pages(unsigned long start, unsigned long nr_pages,
			    unsigned int gup_flags, struct page **pages,
			    struct vm_area_struct **vmas);
long pin_user_pages(unsigned long start, unsigned long nr_pages,
		    unsigned int gup_flags, struct page **pages,
		    struct vm_area_struct **vmas);
long get_user_pages_locked(unsigned long start, unsigned long nr_pages,
		    unsigned int gup_flags, struct page **pages, int *locked);
long pin_user_pages_locked(unsigned long start, unsigned long nr_pages,
		    unsigned int gup_flags, struct page **pages, int *locked);
long get_user_pages_unlocked(unsigned long start, unsigned long nr_pages,
		    struct page **pages, unsigned int gup_flags);
long pin_user_pages_unlocked(unsigned long start, unsigned long nr_pages,
		    struct page **pages, unsigned int gup_flags);

int get_user_pages_fast(unsigned long start, int nr_pages,
			unsigned int gup_flags, struct page **pages);
int pin_user_pages_fast(unsigned long start, int nr_pages,
			unsigned int gup_flags, struct page **pages);

int account_locked_vm(struct mm_struct *mm, unsigned long pages, bool inc);
int __account_locked_vm(struct mm_struct *mm, unsigned long pages, bool inc,
			struct task_struct *task, bool bypass_rlim);

struct kvec;
int get_kernel_pages(const struct kvec *iov, int nr_pages, int write,
			struct page **pages);
int get_kernel_page(unsigned long start, int write, struct page **pages);
struct page *get_dump_page(unsigned long addr);

extern int try_to_release_page(struct page * page, gfp_t gfp_mask);
extern void do_invalidatepage(struct page *page, unsigned int offset,
			      unsigned int length);

void __set_page_dirty(struct page *, struct address_space *, int warn);
int __set_page_dirty_nobuffers(struct page *page);
int __set_page_dirty_no_writeback(struct page *page);
int redirty_page_for_writepage(struct writeback_control *wbc,
				struct page *page);
void account_page_dirtied(struct page *page, struct address_space *mapping);
void account_page_cleaned(struct page *page, struct address_space *mapping,
			  struct bdi_writeback *wb);
int set_page_dirty(struct page *page);
int set_page_dirty_lock(struct page *page);
void __cancel_dirty_page(struct page *page);
static inline void cancel_dirty_page(struct page *page)
{
	/* Avoid atomic ops, locking, etc. when not actually needed. */
	if (PageDirty(page))
		__cancel_dirty_page(page);
}
int clear_page_dirty_for_io(struct page *page);

int get_cmdline(struct task_struct *task, char *buffer, int buflen);

extern unsigned long move_page_tables(struct vm_area_struct *vma,
		unsigned long old_addr, struct vm_area_struct *new_vma,
		unsigned long new_addr, unsigned long len,
		bool need_rmap_locks);

/*
 * Flags used by change_protection().  For now we make it a bitmap so
 * that we can pass in multiple flags just like parameters.  However
 * for now all the callers are only use one of the flags at the same
 * time.
 */
/* Whether we should allow dirty bit accounting */
#define  MM_CP_DIRTY_ACCT                  (1UL << 0)
/* Whether this protection change is for NUMA hints */
#define  MM_CP_PROT_NUMA                   (1UL << 1)
/* Whether this change is for write protecting */
#define  MM_CP_UFFD_WP                     (1UL << 2) /* do wp */
#define  MM_CP_UFFD_WP_RESOLVE             (1UL << 3) /* Resolve wp */
#define  MM_CP_UFFD_WP_ALL                 (MM_CP_UFFD_WP | \
					    MM_CP_UFFD_WP_RESOLVE)

extern unsigned long change_protection(struct vm_area_struct *vma, unsigned long start,
			      unsigned long end, pgprot_t newprot,
			      unsigned long cp_flags);
extern int mprotect_fixup(struct vm_area_struct *vma,
			  struct vm_area_struct **pprev, unsigned long start,
			  unsigned long end, unsigned long newflags);

/*
 * doesn't attempt to fault and will return short.
 */
int get_user_pages_fast_only(unsigned long start, int nr_pages,
			     unsigned int gup_flags, struct page **pages);
int pin_user_pages_fast_only(unsigned long start, int nr_pages,
			     unsigned int gup_flags, struct page **pages);

static inline bool get_user_page_fast_only(unsigned long addr,
			unsigned int gup_flags, struct page **pagep)
{
	return get_user_pages_fast_only(addr, 1, gup_flags, pagep) == 1;
}
/*
 * per-process(per-mm_struct) statistics.
 */
static inline unsigned long get_mm_counter(struct mm_struct *mm, int member)
{
	long val = atomic_long_read(&mm->rss_stat.count[member]);

#ifdef SPLIT_RSS_COUNTING
	/*
	 * counter is updated in asynchronous manner and may go to minus.
	 * But it's never be expected number for users.
	 */
	if (val < 0)
		val = 0;
#endif
	return (unsigned long)val;
}

void mm_trace_rss_stat(struct mm_struct *mm, int member, long count);

static inline void add_mm_counter(struct mm_struct *mm, int member, long value)
{
	long count = atomic_long_add_return(value, &mm->rss_stat.count[member]);

	mm_trace_rss_stat(mm, member, count);
}

static inline void inc_mm_counter(struct mm_struct *mm, int member)
{
	long count = atomic_long_inc_return(&mm->rss_stat.count[member]);

	mm_trace_rss_stat(mm, member, count);
}

static inline void dec_mm_counter(struct mm_struct *mm, int member)
{
	long count = atomic_long_dec_return(&mm->rss_stat.count[member]);

	mm_trace_rss_stat(mm, member, count);
}

/* Optimized variant when page is already known not to be PageAnon */
static inline int mm_counter_file(struct page *page)
{
	if (PageSwapBacked(page))
		return MM_SHMEMPAGES;
	return MM_FILEPAGES;
}

static inline int mm_counter(struct page *page)
{
	if (PageAnon(page))
		return MM_ANONPAGES;
	return mm_counter_file(page);
}

static inline unsigned long get_mm_rss(struct mm_struct *mm)
{
	return get_mm_counter(mm, MM_FILEPAGES) +
		get_mm_counter(mm, MM_ANONPAGES) +
		get_mm_counter(mm, MM_SHMEMPAGES);
}

static inline unsigned long get_mm_hiwater_rss(struct mm_struct *mm)
{
	return max(mm->hiwater_rss, get_mm_rss(mm));
}

static inline unsigned long get_mm_hiwater_vm(struct mm_struct *mm)
{
	return max(mm->hiwater_vm, mm->total_vm);
}

static inline void update_hiwater_rss(struct mm_struct *mm)
{
	unsigned long _rss = get_mm_rss(mm);

	if ((mm)->hiwater_rss < _rss)
		(mm)->hiwater_rss = _rss;
}

static inline void update_hiwater_vm(struct mm_struct *mm)
{
	if (mm->hiwater_vm < mm->total_vm)
		mm->hiwater_vm = mm->total_vm;
}

static inline void reset_mm_hiwater_rss(struct mm_struct *mm)
{
	mm->hiwater_rss = get_mm_rss(mm);
}

static inline void setmax_mm_hiwater_rss(unsigned long *maxrss,
					 struct mm_struct *mm)
{
	unsigned long hiwater_rss = get_mm_hiwater_rss(mm);

	if (*maxrss < hiwater_rss)
		*maxrss = hiwater_rss;
}

#if defined(SPLIT_RSS_COUNTING)
void sync_mm_rss(struct mm_struct *mm);
#else
static inline void sync_mm_rss(struct mm_struct *mm)
{
}
#endif

#ifndef CONFIG_ARCH_HAS_PTE_SPECIAL
static inline int pte_special(pte_t pte)
{
	return 0;
}

static inline pte_t pte_mkspecial(pte_t pte)
{
	return pte;
}
#endif

#ifndef CONFIG_ARCH_HAS_PTE_DEVMAP
static inline int pte_devmap(pte_t pte)
{
	return 0;
}
#endif

int vma_wants_writenotify(struct vm_area_struct *vma, pgprot_t vm_page_prot);

extern pte_t *__get_locked_pte(struct mm_struct *mm, unsigned long addr,
			       spinlock_t **ptl);
static inline pte_t *get_locked_pte(struct mm_struct *mm, unsigned long addr,
				    spinlock_t **ptl)
{
	pte_t *ptep;
	__cond_lock(*ptl, ptep = __get_locked_pte(mm, addr, ptl));
	return ptep;
}

#ifdef __PAGETABLE_P4D_FOLDED
static inline int __p4d_alloc(struct mm_struct *mm, pgd_t *pgd,
						unsigned long address)
{
	return 0;
}
#else
int __p4d_alloc(struct mm_struct *mm, pgd_t *pgd, unsigned long address);
#endif

#if defined(__PAGETABLE_PUD_FOLDED) || !defined(CONFIG_MMU)
static inline int __pud_alloc(struct mm_struct *mm, p4d_t *p4d,
						unsigned long address)
{
	return 0;
}
static inline void mm_inc_nr_puds(struct mm_struct *mm) {}
static inline void mm_dec_nr_puds(struct mm_struct *mm) {}

#else
int __pud_alloc(struct mm_struct *mm, p4d_t *p4d, unsigned long address);

static inline void mm_inc_nr_puds(struct mm_struct *mm)
{
	if (mm_pud_folded(mm))
		return;
	atomic_long_add(PTRS_PER_PUD * sizeof(pud_t), &mm->pgtables_bytes);
}

static inline void mm_dec_nr_puds(struct mm_struct *mm)
{
	if (mm_pud_folded(mm))
		return;
	atomic_long_sub(PTRS_PER_PUD * sizeof(pud_t), &mm->pgtables_bytes);
}
#endif

#if defined(__PAGETABLE_PMD_FOLDED) || !defined(CONFIG_MMU)
static inline int __pmd_alloc(struct mm_struct *mm, pud_t *pud,
						unsigned long address)
{
	return 0;
}

static inline void mm_inc_nr_pmds(struct mm_struct *mm) {}
static inline void mm_dec_nr_pmds(struct mm_struct *mm) {}

#else
int __pmd_alloc(struct mm_struct *mm, pud_t *pud, unsigned long address);

static inline void mm_inc_nr_pmds(struct mm_struct *mm)
{
	if (mm_pmd_folded(mm))
		return;
	atomic_long_add(PTRS_PER_PMD * sizeof(pmd_t), &mm->pgtables_bytes);
}

static inline void mm_dec_nr_pmds(struct mm_struct *mm)
{
	if (mm_pmd_folded(mm))
		return;
	atomic_long_sub(PTRS_PER_PMD * sizeof(pmd_t), &mm->pgtables_bytes);
}
#endif

#ifdef CONFIG_MMU
static inline void mm_pgtables_bytes_init(struct mm_struct *mm)
{
	atomic_long_set(&mm->pgtables_bytes, 0);
}

static inline unsigned long mm_pgtables_bytes(const struct mm_struct *mm)
{
	return atomic_long_read(&mm->pgtables_bytes);
}

static inline void mm_inc_nr_ptes(struct mm_struct *mm)
{
	atomic_long_add(PTRS_PER_PTE * sizeof(pte_t), &mm->pgtables_bytes);
}

static inline void mm_dec_nr_ptes(struct mm_struct *mm)
{
	atomic_long_sub(PTRS_PER_PTE * sizeof(pte_t), &mm->pgtables_bytes);
}
#else

static inline void mm_pgtables_bytes_init(struct mm_struct *mm) {}
static inline unsigned long mm_pgtables_bytes(const struct mm_struct *mm)
{
	return 0;
}

static inline void mm_inc_nr_ptes(struct mm_struct *mm) {}
static inline void mm_dec_nr_ptes(struct mm_struct *mm) {}
#endif

int __pte_alloc(struct mm_struct *mm, pmd_t *pmd);
int __pte_alloc_kernel(pmd_t *pmd);

#if defined(CONFIG_MMU)

static inline p4d_t *p4d_alloc(struct mm_struct *mm, pgd_t *pgd,
		unsigned long address)
{
	return (unlikely(pgd_none(*pgd)) && __p4d_alloc(mm, pgd, address)) ?
		NULL : p4d_offset(pgd, address);
}

static inline pud_t *pud_alloc(struct mm_struct *mm, p4d_t *p4d,
		unsigned long address)
{
	return (unlikely(p4d_none(*p4d)) && __pud_alloc(mm, p4d, address)) ?
		NULL : pud_offset(p4d, address);
}

static inline pmd_t *pmd_alloc(struct mm_struct *mm, pud_t *pud, unsigned long address)
{
	return (unlikely(pud_none(*pud)) && __pmd_alloc(mm, pud, address))?
		NULL: pmd_offset(pud, address);
}
#endif /* CONFIG_MMU */

#if USE_SPLIT_PTE_PTLOCKS
#if ALLOC_SPLIT_PTLOCKS
void __init ptlock_cache_init(void);
extern bool ptlock_alloc(struct page *page);
extern void ptlock_free(struct page *page);

static inline spinlock_t *ptlock_ptr(struct page *page)
{
	return page->ptl;
}
#else /* ALLOC_SPLIT_PTLOCKS */
static inline void ptlock_cache_init(void)
{
}

static inline bool ptlock_alloc(struct page *page)
{
	return true;
}

static inline void ptlock_free(struct page *page)
{
}

static inline spinlock_t *ptlock_ptr(struct page *page)
{
	return &page->ptl;
}
#endif /* ALLOC_SPLIT_PTLOCKS */

static inline spinlock_t *pte_lockptr(struct mm_struct *mm, pmd_t *pmd)
{
	return ptlock_ptr(pmd_page(*pmd));
}

static inline bool ptlock_init(struct page *page)
{
	/*
	 * prep_new_page() initialize page->private (and therefore page->ptl)
	 * with 0. Make sure nobody took it in use in between.
	 *
	 * It can happen if arch try to use slab for page table allocation:
	 * slab code uses page->slab_cache, which share storage with page->ptl.
	 */
	VM_BUG_ON_PAGE(*(unsigned long *)&page->ptl, page);
	if (!ptlock_alloc(page))
		return false;
	spin_lock_init(ptlock_ptr(page));
	return true;
}

#else	/* !USE_SPLIT_PTE_PTLOCKS */
/*
 * We use mm->page_table_lock to guard all pagetable pages of the mm.
 */
static inline spinlock_t *pte_lockptr(struct mm_struct *mm, pmd_t *pmd)
{
	return &mm->page_table_lock;
}
static inline void ptlock_cache_init(void) {}
static inline bool ptlock_init(struct page *page) { return true; }
static inline void ptlock_free(struct page *page) {}
#endif /* USE_SPLIT_PTE_PTLOCKS */

static inline void pgtable_init(void)
{
	ptlock_cache_init();
	pgtable_cache_init();
}

static inline bool pgtable_pte_page_ctor(struct page *page)
{
	if (!ptlock_init(page))
		return false;
	__SetPageTable(page);
	inc_lruvec_page_state(page, NR_PAGETABLE);
	return true;
}

static inline void pgtable_pte_page_dtor(struct page *page)
{
	ptlock_free(page);
	__ClearPageTable(page);
	dec_lruvec_page_state(page, NR_PAGETABLE);
}

#define pte_offset_map_lock(mm, pmd, address, ptlp)	\
({							\
	spinlock_t *__ptl = pte_lockptr(mm, pmd);	\
	pte_t *__pte = pte_offset_map(pmd, address);	\
	*(ptlp) = __ptl;				\
	spin_lock(__ptl);				\
	__pte;						\
})

#define pte_unmap_unlock(pte, ptl)	do {		\
	spin_unlock(ptl);				\
	pte_unmap(pte);					\
} while (0)

#define pte_alloc(mm, pmd) (unlikely(pmd_none(*(pmd))) && __pte_alloc(mm, pmd))

#define pte_alloc_map(mm, pmd, address)			\
	(pte_alloc(mm, pmd) ? NULL : pte_offset_map(pmd, address))

#define pte_alloc_map_lock(mm, pmd, address, ptlp)	\
	(pte_alloc(mm, pmd) ?			\
		 NULL : pte_offset_map_lock(mm, pmd, address, ptlp))

#define pte_alloc_kernel(pmd, address)			\
	((unlikely(pmd_none(*(pmd))) && __pte_alloc_kernel(pmd))? \
		NULL: pte_offset_kernel(pmd, address))

#if USE_SPLIT_PMD_PTLOCKS

static struct page *pmd_to_page(pmd_t *pmd)
{
	unsigned long mask = ~(PTRS_PER_PMD * sizeof(pmd_t) - 1);
	return virt_to_page((void *)((unsigned long) pmd & mask));
}

static inline spinlock_t *pmd_lockptr(struct mm_struct *mm, pmd_t *pmd)
{
	return ptlock_ptr(pmd_to_page(pmd));
}

static inline bool pmd_ptlock_init(struct page *page)
{
#ifdef CONFIG_TRANSPARENT_HUGEPAGE
	page->pmd_huge_pte = NULL;
#endif
	return ptlock_init(page);
}

static inline void pmd_ptlock_free(struct page *page)
{
#ifdef CONFIG_TRANSPARENT_HUGEPAGE
	VM_BUG_ON_PAGE(page->pmd_huge_pte, page);
#endif
	ptlock_free(page);
}

#define pmd_huge_pte(mm, pmd) (pmd_to_page(pmd)->pmd_huge_pte)

#else

static inline spinlock_t *pmd_lockptr(struct mm_struct *mm, pmd_t *pmd)
{
	return &mm->page_table_lock;
}

static inline bool pmd_ptlock_init(struct page *page) { return true; }
static inline void pmd_ptlock_free(struct page *page) {}

#define pmd_huge_pte(mm, pmd) ((mm)->pmd_huge_pte)

#endif

static inline spinlock_t *pmd_lock(struct mm_struct *mm, pmd_t *pmd)
{
	spinlock_t *ptl = pmd_lockptr(mm, pmd);
	spin_lock(ptl);
	return ptl;
}

static inline bool pgtable_pmd_page_ctor(struct page *page)
{
	if (!pmd_ptlock_init(page))
		return false;
	__SetPageTable(page);
	inc_lruvec_page_state(page, NR_PAGETABLE);
	return true;
}

static inline void pgtable_pmd_page_dtor(struct page *page)
{
	pmd_ptlock_free(page);
	__ClearPageTable(page);
	dec_lruvec_page_state(page, NR_PAGETABLE);
}

/*
 * No scalability reason to split PUD locks yet, but follow the same pattern
 * as the PMD locks to make it easier if we decide to.  The VM should not be
 * considered ready to switch to split PUD locks yet; there may be places
 * which need to be converted from page_table_lock.
 */
static inline spinlock_t *pud_lockptr(struct mm_struct *mm, pud_t *pud)
{
	return &mm->page_table_lock;
}

static inline spinlock_t *pud_lock(struct mm_struct *mm, pud_t *pud)
{
	spinlock_t *ptl = pud_lockptr(mm, pud);

	spin_lock(ptl);
	return ptl;
}

extern void __init pagecache_init(void);
extern void __init free_area_init_memoryless_node(int nid);
extern void free_initmem(void);

/*
 * Free reserved pages within range [PAGE_ALIGN(start), end & PAGE_MASK)
 * into the buddy system. The freed pages will be poisoned with pattern
 * "poison" if it's within range [0, UCHAR_MAX].
 * Return pages freed into the buddy system.
 */
extern unsigned long free_reserved_area(void *start, void *end,
					int poison, const char *s);

extern void adjust_managed_page_count(struct page *page, long count);
extern void mem_init_print_info(const char *str);

extern void reserve_bootmem_region(phys_addr_t start, phys_addr_t end);

/* Free the reserved page into the buddy system, so it gets managed. */
static inline void free_reserved_page(struct page *page)
{
	ClearPageReserved(page);
	init_page_count(page);
	__free_page(page);
	adjust_managed_page_count(page, 1);
}
#define free_highmem_page(page) free_reserved_page(page)

static inline void mark_page_reserved(struct page *page)
{
	SetPageReserved(page);
	adjust_managed_page_count(page, -1);
}

/*
 * Default method to free all the __init memory into the buddy system.
 * The freed pages will be poisoned with pattern "poison" if it's within
 * range [0, UCHAR_MAX].
 * Return pages freed into the buddy system.
 */
static inline unsigned long free_initmem_default(int poison)
{
	extern char __init_begin[], __init_end[];

	return free_reserved_area(&__init_begin, &__init_end,
				  poison, "unused kernel");
}

static inline unsigned long get_num_physpages(void)
{
	int nid;
	unsigned long phys_pages = 0;

	for_each_online_node(nid)
		phys_pages += node_present_pages(nid);

	return phys_pages;
}

/*
 * Using memblock node mappings, an architecture may initialise its
 * zones, allocate the backing mem_map and account for memory holes in an
 * architecture independent manner.
 *
 * An architecture is expected to register range of page frames backed by
 * physical memory with memblock_add[_node]() before calling
 * free_area_init() passing in the PFN each zone ends at. At a basic
 * usage, an architecture is expected to do something like
 *
 * unsigned long max_zone_pfns[MAX_NR_ZONES] = {max_dma, max_normal_pfn,
 * 							 max_highmem_pfn};
 * for_each_valid_physical_page_range()
 * 	memblock_add_node(base, size, nid)
 * free_area_init(max_zone_pfns);
 */
void free_area_init(unsigned long *max_zone_pfn);
unsigned long node_map_pfn_alignment(void);
unsigned long __absent_pages_in_range(int nid, unsigned long start_pfn,
						unsigned long end_pfn);
extern unsigned long absent_pages_in_range(unsigned long start_pfn,
						unsigned long end_pfn);
extern void get_pfn_range_for_nid(unsigned int nid,
			unsigned long *start_pfn, unsigned long *end_pfn);
extern unsigned long find_min_pfn_with_active_regions(void);

#ifndef CONFIG_NEED_MULTIPLE_NODES
static inline int early_pfn_to_nid(unsigned long pfn)
{
	return 0;
}
#else
/* please see mm/page_alloc.c */
extern int __meminit early_pfn_to_nid(unsigned long pfn);
#endif

extern void set_dma_reserve(unsigned long new_dma_reserve);
extern void memmap_init_range(unsigned long, int, unsigned long,
		unsigned long, unsigned long, enum meminit_context,
		struct vmem_altmap *, int migratetype);
extern void memmap_init_zone(struct zone *zone);
extern void setup_per_zone_wmarks(void);
extern int __meminit init_per_zone_wmark_min(void);
extern void mem_init(void);
extern void __init mmap_init(void);
extern void show_mem(unsigned int flags, nodemask_t *nodemask);
extern long si_mem_available(void);
extern void si_meminfo(struct sysinfo * val);
extern void si_meminfo_node(struct sysinfo *val, int nid);
#ifdef __HAVE_ARCH_RESERVED_KERNEL_PAGES
extern unsigned long arch_reserved_kernel_pages(void);
#endif

extern __printf(3, 4)
void warn_alloc(gfp_t gfp_mask, nodemask_t *nodemask, const char *fmt, ...);

extern void setup_per_cpu_pageset(void);

/* page_alloc.c */
extern int min_free_kbytes;
extern int watermark_boost_factor;
extern int watermark_scale_factor;
extern bool arch_has_descending_max_zone_pfns(void);

/* nommu.c */
extern atomic_long_t mmap_pages_allocated;
extern int nommu_shrink_inode_mappings(struct inode *, size_t, size_t);

/* interval_tree.c */
void vma_interval_tree_insert(struct vm_area_struct *node,
			      struct rb_root_cached *root);
void vma_interval_tree_insert_after(struct vm_area_struct *node,
				    struct vm_area_struct *prev,
				    struct rb_root_cached *root);
void vma_interval_tree_remove(struct vm_area_struct *node,
			      struct rb_root_cached *root);
struct vm_area_struct *vma_interval_tree_iter_first(struct rb_root_cached *root,
				unsigned long start, unsigned long last);
struct vm_area_struct *vma_interval_tree_iter_next(struct vm_area_struct *node,
				unsigned long start, unsigned long last);

#define vma_interval_tree_foreach(vma, root, start, last)		\
	for (vma = vma_interval_tree_iter_first(root, start, last);	\
	     vma; vma = vma_interval_tree_iter_next(vma, start, last))

void anon_vma_interval_tree_insert(struct anon_vma_chain *node,
				   struct rb_root_cached *root);
void anon_vma_interval_tree_remove(struct anon_vma_chain *node,
				   struct rb_root_cached *root);
struct anon_vma_chain *
anon_vma_interval_tree_iter_first(struct rb_root_cached *root,
				  unsigned long start, unsigned long last);
struct anon_vma_chain *anon_vma_interval_tree_iter_next(
	struct anon_vma_chain *node, unsigned long start, unsigned long last);
#ifdef CONFIG_DEBUG_VM_RB
void anon_vma_interval_tree_verify(struct anon_vma_chain *node);
#endif

#define anon_vma_interval_tree_foreach(avc, root, start, last)		 \
	for (avc = anon_vma_interval_tree_iter_first(root, start, last); \
	     avc; avc = anon_vma_interval_tree_iter_next(avc, start, last))

/* mmap.c */
extern int __vm_enough_memory(struct mm_struct *mm, long pages, int cap_sys_admin);
extern int __vma_adjust(struct vm_area_struct *vma, unsigned long start,
	unsigned long end, pgoff_t pgoff, struct vm_area_struct *insert,
	struct vm_area_struct *expand);
static inline int vma_adjust(struct vm_area_struct *vma, unsigned long start,
	unsigned long end, pgoff_t pgoff, struct vm_area_struct *insert)
{
	return __vma_adjust(vma, start, end, pgoff, insert, NULL);
}
extern struct vm_area_struct *vma_merge(struct mm_struct *,
	struct vm_area_struct *prev, unsigned long addr, unsigned long end,
	unsigned long vm_flags, struct anon_vma *, struct file *, pgoff_t,
	struct mempolicy *, struct vm_userfaultfd_ctx);
extern struct anon_vma *find_mergeable_anon_vma(struct vm_area_struct *);
extern int __split_vma(struct mm_struct *, struct vm_area_struct *,
	unsigned long addr, int new_below);
extern int split_vma(struct mm_struct *, struct vm_area_struct *,
	unsigned long addr, int new_below);
extern int insert_vm_struct(struct mm_struct *, struct vm_area_struct *);
extern void __vma_link_rb(struct mm_struct *, struct vm_area_struct *,
	struct rb_node **, struct rb_node *);
extern void unlink_file_vma(struct vm_area_struct *);
extern struct vm_area_struct *copy_vma(struct vm_area_struct **,
	unsigned long addr, unsigned long len, pgoff_t pgoff,
	bool *need_rmap_locks);
extern void exit_mmap(struct mm_struct *);

static inline int check_data_rlimit(unsigned long rlim,
				    unsigned long new,
				    unsigned long start,
				    unsigned long end_data,
				    unsigned long start_data)
{
	if (rlim < RLIM_INFINITY) {
		if (((new - start) + (end_data - start_data)) > rlim)
			return -ENOSPC;
	}

	return 0;
}

extern int mm_take_all_locks(struct mm_struct *mm);
extern void mm_drop_all_locks(struct mm_struct *mm);

extern void set_mm_exe_file(struct mm_struct *mm, struct file *new_exe_file);
extern struct file *get_mm_exe_file(struct mm_struct *mm);
extern struct file *get_task_exe_file(struct task_struct *task);

extern bool may_expand_vm(struct mm_struct *, vm_flags_t, unsigned long npages);
extern void vm_stat_account(struct mm_struct *, vm_flags_t, long npages);

extern bool vma_is_special_mapping(const struct vm_area_struct *vma,
				   const struct vm_special_mapping *sm);
extern struct vm_area_struct *_install_special_mapping(struct mm_struct *mm,
				   unsigned long addr, unsigned long len,
				   unsigned long flags,
				   const struct vm_special_mapping *spec);
/* This is an obsolete alternative to _install_special_mapping. */
extern int install_special_mapping(struct mm_struct *mm,
				   unsigned long addr, unsigned long len,
				   unsigned long flags, struct page **pages);

unsigned long randomize_stack_top(unsigned long stack_top);

extern unsigned long get_unmapped_area(struct file *, unsigned long, unsigned long, unsigned long, unsigned long);

extern unsigned long mmap_region(struct file *file, unsigned long addr,
	unsigned long len, vm_flags_t vm_flags, unsigned long pgoff,
	struct list_head *uf);
extern unsigned long do_mmap(struct file *file, unsigned long addr,
	unsigned long len, unsigned long prot, unsigned long flags,
	unsigned long pgoff, unsigned long *populate, struct list_head *uf);
extern int __do_munmap(struct mm_struct *, unsigned long, size_t,
		       struct list_head *uf, bool downgrade);
extern int do_munmap(struct mm_struct *, unsigned long, size_t,
		     struct list_head *uf);
extern int do_madvise(struct mm_struct *mm, unsigned long start, size_t len_in, int behavior);

#ifdef CONFIG_MMU
extern int __mm_populate(unsigned long addr, unsigned long len,
			 int ignore_errors);
static inline void mm_populate(unsigned long addr, unsigned long len)
{
	/* Ignore errors */
	(void) __mm_populate(addr, len, 1);
}
#else
static inline void mm_populate(unsigned long addr, unsigned long len) {}
#endif

/* These take the mm semaphore themselves */
extern int __must_check vm_brk(unsigned long, unsigned long);
extern int __must_check vm_brk_flags(unsigned long, unsigned long, unsigned long);
extern int vm_munmap(unsigned long, size_t);
extern unsigned long __must_check vm_mmap(struct file *, unsigned long,
        unsigned long, unsigned long,
        unsigned long, unsigned long);

struct vm_unmapped_area_info {
#define VM_UNMAPPED_AREA_TOPDOWN 1
	unsigned long flags;
	unsigned long length;
	unsigned long low_limit;
	unsigned long high_limit;
	unsigned long align_mask;
	unsigned long align_offset;
};

extern unsigned long vm_unmapped_area(struct vm_unmapped_area_info *info);

/* truncate.c */
extern void truncate_inode_pages(struct address_space *, loff_t);
extern void truncate_inode_pages_range(struct address_space *,
				       loff_t lstart, loff_t lend);
extern void truncate_inode_pages_final(struct address_space *);

/* generic vm_area_ops exported for stackable file systems */
extern vm_fault_t filemap_fault(struct vm_fault *vmf);
extern vm_fault_t filemap_map_pages(struct vm_fault *vmf,
		pgoff_t start_pgoff, pgoff_t end_pgoff);
extern vm_fault_t filemap_page_mkwrite(struct vm_fault *vmf);

/* mm/page-writeback.c */
int __must_check write_one_page(struct page *page);
void task_dirty_inc(struct task_struct *tsk);

extern unsigned long stack_guard_gap;
/* Generic expand stack which grows the stack according to GROWS{UP,DOWN} */
extern int expand_stack(struct vm_area_struct *vma, unsigned long address);

/* CONFIG_STACK_GROWSUP still needs to grow downwards at some places */
extern int expand_downwards(struct vm_area_struct *vma,
		unsigned long address);
#if VM_GROWSUP
extern int expand_upwards(struct vm_area_struct *vma, unsigned long address);
#else
  #define expand_upwards(vma, address) (0)
#endif

/* Look up the first VMA which satisfies  addr < vm_end,  NULL if none. */
extern struct vm_area_struct * find_vma(struct mm_struct * mm, unsigned long addr);
extern struct vm_area_struct * find_vma_prev(struct mm_struct * mm, unsigned long addr,
					     struct vm_area_struct **pprev);

/* Look up the first VMA which intersects the interval start_addr..end_addr-1,
   NULL if none.  Assume start_addr < end_addr. */
static inline struct vm_area_struct * find_vma_intersection(struct mm_struct * mm, unsigned long start_addr, unsigned long end_addr)
{
	struct vm_area_struct * vma = find_vma(mm,start_addr);

	if (vma && end_addr <= vma->vm_start)
		vma = NULL;
	return vma;
}

static inline unsigned long vm_start_gap(struct vm_area_struct *vma)
{
	unsigned long vm_start = vma->vm_start;

	if (vma->vm_flags & VM_GROWSDOWN) {
		vm_start -= stack_guard_gap;
		if (vm_start > vma->vm_start)
			vm_start = 0;
	}
	return vm_start;
}

static inline unsigned long vm_end_gap(struct vm_area_struct *vma)
{
	unsigned long vm_end = vma->vm_end;

	if (vma->vm_flags & VM_GROWSUP) {
		vm_end += stack_guard_gap;
		if (vm_end < vma->vm_end)
			vm_end = -PAGE_SIZE;
	}
	return vm_end;
}

static inline unsigned long vma_pages(struct vm_area_struct *vma)
{
	return (vma->vm_end - vma->vm_start) >> PAGE_SHIFT;
}

/* Look up the first VMA which exactly match the interval vm_start ... vm_end */
static inline struct vm_area_struct *find_exact_vma(struct mm_struct *mm,
				unsigned long vm_start, unsigned long vm_end)
{
	struct vm_area_struct *vma = find_vma(mm, vm_start);

	if (vma && (vma->vm_start != vm_start || vma->vm_end != vm_end))
		vma = NULL;

	return vma;
}

static inline bool range_in_vma(struct vm_area_struct *vma,
				unsigned long start, unsigned long end)
{
	return (vma && vma->vm_start <= start && end <= vma->vm_end);
}

#ifdef CONFIG_MMU
pgprot_t vm_get_page_prot(unsigned long vm_flags);
void vma_set_page_prot(struct vm_area_struct *vma);
#else
static inline pgprot_t vm_get_page_prot(unsigned long vm_flags)
{
	return __pgprot(0);
}
static inline void vma_set_page_prot(struct vm_area_struct *vma)
{
	vma->vm_page_prot = vm_get_page_prot(vma->vm_flags);
}
#endif

void vma_set_file(struct vm_area_struct *vma, struct file *file);

#ifdef CONFIG_NUMA_BALANCING
unsigned long change_prot_numa(struct vm_area_struct *vma,
			unsigned long start, unsigned long end);
#endif

struct vm_area_struct *find_extend_vma(struct mm_struct *, unsigned long addr);
int remap_pfn_range(struct vm_area_struct *, unsigned long addr,
			unsigned long pfn, unsigned long size, pgprot_t);
int vm_insert_page(struct vm_area_struct *, unsigned long addr, struct page *);
int vm_insert_pages(struct vm_area_struct *vma, unsigned long addr,
			struct page **pages, unsigned long *num);
int vm_map_pages(struct vm_area_struct *vma, struct page **pages,
				unsigned long num);
int vm_map_pages_zero(struct vm_area_struct *vma, struct page **pages,
				unsigned long num);
vm_fault_t vmf_insert_pfn(struct vm_area_struct *vma, unsigned long addr,
			unsigned long pfn);
vm_fault_t vmf_insert_pfn_prot(struct vm_area_struct *vma, unsigned long addr,
			unsigned long pfn, pgprot_t pgprot);
vm_fault_t vmf_insert_mixed(struct vm_area_struct *vma, unsigned long addr,
			pfn_t pfn);
vm_fault_t vmf_insert_mixed_prot(struct vm_area_struct *vma, unsigned long addr,
			pfn_t pfn, pgprot_t pgprot);
vm_fault_t vmf_insert_mixed_mkwrite(struct vm_area_struct *vma,
		unsigned long addr, pfn_t pfn);
int vm_iomap_memory(struct vm_area_struct *vma, phys_addr_t start, unsigned long len);

static inline vm_fault_t vmf_insert_page(struct vm_area_struct *vma,
				unsigned long addr, struct page *page)
{
	int err = vm_insert_page(vma, addr, page);

	if (err == -ENOMEM)
		return VM_FAULT_OOM;
	if (err < 0 && err != -EBUSY)
		return VM_FAULT_SIGBUS;

	return VM_FAULT_NOPAGE;
}

#ifndef io_remap_pfn_range
static inline int io_remap_pfn_range(struct vm_area_struct *vma,
				     unsigned long addr, unsigned long pfn,
				     unsigned long size, pgprot_t prot)
{
	return remap_pfn_range(vma, addr, pfn, size, pgprot_decrypted(prot));
}
#endif

static inline vm_fault_t vmf_error(int err)
{
	if (err == -ENOMEM)
		return VM_FAULT_OOM;
	return VM_FAULT_SIGBUS;
}

struct page *follow_page(struct vm_area_struct *vma, unsigned long address,
			 unsigned int foll_flags);

#define FOLL_WRITE	0x01	/* check pte is writable */
#define FOLL_TOUCH	0x02	/* mark page accessed */
#define FOLL_GET	0x04	/* do get_page on page */
#define FOLL_DUMP	0x08	/* give error on hole if it would be zero */
#define FOLL_FORCE	0x10	/* get_user_pages read/write w/o permission */
#define FOLL_NOWAIT	0x20	/* if a disk transfer is needed, start the IO
				 * and return without waiting upon it */
#define FOLL_POPULATE	0x40	/* fault in page */
#define FOLL_SPLIT	0x80	/* don't return transhuge pages, split them */
#define FOLL_HWPOISON	0x100	/* check page is hwpoisoned */
#define FOLL_NUMA	0x200	/* force NUMA hinting page fault */
#define FOLL_MIGRATION	0x400	/* wait for page to replace migration entry */
#define FOLL_TRIED	0x800	/* a retry, previous pass started an IO */
#define FOLL_MLOCK	0x1000	/* lock present pages */
#define FOLL_REMOTE	0x2000	/* we are working on non-current tsk/mm */
#define FOLL_COW	0x4000	/* internal GUP flag */
#define FOLL_ANON	0x8000	/* don't do file mappings */
#define FOLL_LONGTERM	0x10000	/* mapping lifetime is indefinite: see below */
#define FOLL_SPLIT_PMD	0x20000	/* split huge pmd before returning */
#define FOLL_PIN	0x40000	/* pages must be released via unpin_user_page */
#define FOLL_FAST_ONLY	0x80000	/* gup_fast: prevent fall-back to slow gup */

/*
 * FOLL_PIN and FOLL_LONGTERM may be used in various combinations with each
 * other. Here is what they mean, and how to use them:
 *
 * FOLL_LONGTERM indicates that the page will be held for an indefinite time
 * period _often_ under userspace control.  This is in contrast to
 * iov_iter_get_pages(), whose usages are transient.
 *
 * FIXME: For pages which are part of a filesystem, mappings are subject to the
 * lifetime enforced by the filesystem and we need guarantees that longterm
 * users like RDMA and V4L2 only establish mappings which coordinate usage with
 * the filesystem.  Ideas for this coordination include revoking the longterm
 * pin, delaying writeback, bounce buffer page writeback, etc.  As FS DAX was
 * added after the problem with filesystems was found FS DAX VMAs are
 * specifically failed.  Filesystem pages are still subject to bugs and use of
 * FOLL_LONGTERM should be avoided on those pages.
 *
 * FIXME: Also NOTE that FOLL_LONGTERM is not supported in every GUP call.
 * Currently only get_user_pages() and get_user_pages_fast() support this flag
 * and calls to get_user_pages_[un]locked are specifically not allowed.  This
 * is due to an incompatibility with the FS DAX check and
 * FAULT_FLAG_ALLOW_RETRY.
 *
 * In the CMA case: long term pins in a CMA region would unnecessarily fragment
 * that region.  And so, CMA attempts to migrate the page before pinning, when
 * FOLL_LONGTERM is specified.
 *
 * FOLL_PIN indicates that a special kind of tracking (not just page->_refcount,
 * but an additional pin counting system) will be invoked. This is intended for
 * anything that gets a page reference and then touches page data (for example,
 * Direct IO). This lets the filesystem know that some non-file-system entity is
 * potentially changing the pages' data. In contrast to FOLL_GET (whose pages
 * are released via put_page()), FOLL_PIN pages must be released, ultimately, by
 * a call to unpin_user_page().
 *
 * FOLL_PIN is similar to FOLL_GET: both of these pin pages. They use different
 * and separate refcounting mechanisms, however, and that means that each has
 * its own acquire and release mechanisms:
 *
 *     FOLL_GET: get_user_pages*() to acquire, and put_page() to release.
 *
 *     FOLL_PIN: pin_user_pages*() to acquire, and unpin_user_pages to release.
 *
 * FOLL_PIN and FOLL_GET are mutually exclusive for a given function call.
 * (The underlying pages may experience both FOLL_GET-based and FOLL_PIN-based
 * calls applied to them, and that's perfectly OK. This is a constraint on the
 * callers, not on the pages.)
 *
 * FOLL_PIN should be set internally by the pin_user_pages*() APIs, never
 * directly by the caller. That's in order to help avoid mismatches when
 * releasing pages: get_user_pages*() pages must be released via put_page(),
 * while pin_user_pages*() pages must be released via unpin_user_page().
 *
 * Please see Documentation/core-api/pin_user_pages.rst for more information.
 */

static inline int vm_fault_to_errno(vm_fault_t vm_fault, int foll_flags)
{
	if (vm_fault & VM_FAULT_OOM)
		return -ENOMEM;
	if (vm_fault & (VM_FAULT_HWPOISON | VM_FAULT_HWPOISON_LARGE))
		return (foll_flags & FOLL_HWPOISON) ? -EHWPOISON : -EFAULT;
	if (vm_fault & (VM_FAULT_SIGBUS | VM_FAULT_SIGSEGV))
		return -EFAULT;
	return 0;
}

typedef int (*pte_fn_t)(pte_t *pte, unsigned long addr, void *data);
extern int apply_to_page_range(struct mm_struct *mm, unsigned long address,
			       unsigned long size, pte_fn_t fn, void *data);
extern int apply_to_existing_page_range(struct mm_struct *mm,
				   unsigned long address, unsigned long size,
				   pte_fn_t fn, void *data);

extern void init_mem_debugging_and_hardening(void);
#ifdef CONFIG_PAGE_POISONING
extern void __kernel_poison_pages(struct page *page, int numpages);
extern void __kernel_unpoison_pages(struct page *page, int numpages);
extern bool _page_poisoning_enabled_early;
DECLARE_STATIC_KEY_FALSE(_page_poisoning_enabled);
static inline bool page_poisoning_enabled(void)
{
	return _page_poisoning_enabled_early;
}
/*
 * For use in fast paths after init_mem_debugging() has run, or when a
 * false negative result is not harmful when called too early.
 */
static inline bool page_poisoning_enabled_static(void)
{
	return static_branch_unlikely(&_page_poisoning_enabled);
}
static inline void kernel_poison_pages(struct page *page, int numpages)
{
	if (page_poisoning_enabled_static())
		__kernel_poison_pages(page, numpages);
}
static inline void kernel_unpoison_pages(struct page *page, int numpages)
{
	if (page_poisoning_enabled_static())
		__kernel_unpoison_pages(page, numpages);
}
#else
static inline bool page_poisoning_enabled(void) { return false; }
static inline bool page_poisoning_enabled_static(void) { return false; }
static inline void __kernel_poison_pages(struct page *page, int nunmpages) { }
static inline void kernel_poison_pages(struct page *page, int numpages) { }
static inline void kernel_unpoison_pages(struct page *page, int numpages) { }
#endif

DECLARE_STATIC_KEY_FALSE(init_on_alloc);
static inline bool want_init_on_alloc(gfp_t flags)
{
	if (static_branch_unlikely(&init_on_alloc))
		return true;
	return flags & __GFP_ZERO;
}

DECLARE_STATIC_KEY_FALSE(init_on_free);
static inline bool want_init_on_free(void)
{
	return static_branch_unlikely(&init_on_free);
}

extern bool _debug_pagealloc_enabled_early;
DECLARE_STATIC_KEY_FALSE(_debug_pagealloc_enabled);

static inline bool debug_pagealloc_enabled(void)
{
	return IS_ENABLED(CONFIG_DEBUG_PAGEALLOC) &&
		_debug_pagealloc_enabled_early;
}

/*
 * For use in fast paths after init_debug_pagealloc() has run, or when a
 * false negative result is not harmful when called too early.
 */
static inline bool debug_pagealloc_enabled_static(void)
{
	if (!IS_ENABLED(CONFIG_DEBUG_PAGEALLOC))
		return false;

	return static_branch_unlikely(&_debug_pagealloc_enabled);
}

#ifdef CONFIG_DEBUG_PAGEALLOC
/*
 * To support DEBUG_PAGEALLOC architecture must ensure that
 * __kernel_map_pages() never fails
 */
extern void __kernel_map_pages(struct page *page, int numpages, int enable);

static inline void debug_pagealloc_map_pages(struct page *page, int numpages)
{
	if (debug_pagealloc_enabled_static())
		__kernel_map_pages(page, numpages, 1);
}

static inline void debug_pagealloc_unmap_pages(struct page *page, int numpages)
{
	if (debug_pagealloc_enabled_static())
		__kernel_map_pages(page, numpages, 0);
}
#else	/* CONFIG_DEBUG_PAGEALLOC */
static inline void debug_pagealloc_map_pages(struct page *page, int numpages) {}
static inline void debug_pagealloc_unmap_pages(struct page *page, int numpages) {}
#endif	/* CONFIG_DEBUG_PAGEALLOC */

#ifdef __HAVE_ARCH_GATE_AREA
extern struct vm_area_struct *get_gate_vma(struct mm_struct *mm);
extern int in_gate_area_no_mm(unsigned long addr);
extern int in_gate_area(struct mm_struct *mm, unsigned long addr);
#else
static inline struct vm_area_struct *get_gate_vma(struct mm_struct *mm)
{
	return NULL;
}
static inline int in_gate_area_no_mm(unsigned long addr) { return 0; }
static inline int in_gate_area(struct mm_struct *mm, unsigned long addr)
{
	return 0;
}
#endif	/* __HAVE_ARCH_GATE_AREA */

extern bool process_shares_mm(struct task_struct *p, struct mm_struct *mm);

#ifdef CONFIG_SYSCTL
extern int sysctl_drop_caches;
int drop_caches_sysctl_handler(struct ctl_table *, int, void *, size_t *,
		loff_t *);
#endif

void drop_slab(void);
void drop_slab_node(int nid);

#ifndef CONFIG_MMU
#define randomize_va_space 0
#else
extern int randomize_va_space;
#endif

const char * arch_vma_name(struct vm_area_struct *vma);
#ifdef CONFIG_MMU
void print_vma_addr(char *prefix, unsigned long rip);
#else
static inline void print_vma_addr(char *prefix, unsigned long rip)
{
}
#endif

void *sparse_buffer_alloc(unsigned long size);
struct page * __populate_section_memmap(unsigned long pfn,
		unsigned long nr_pages, int nid, struct vmem_altmap *altmap);
pgd_t *vmemmap_pgd_populate(unsigned long addr, int node);
p4d_t *vmemmap_p4d_populate(pgd_t *pgd, unsigned long addr, int node);
pud_t *vmemmap_pud_populate(p4d_t *p4d, unsigned long addr, int node);
pmd_t *vmemmap_pmd_populate(pud_t *pud, unsigned long addr, int node);
pte_t *vmemmap_pte_populate(pmd_t *pmd, unsigned long addr, int node,
			    struct vmem_altmap *altmap);
void *vmemmap_alloc_block(unsigned long size, int node);
struct vmem_altmap;
void *vmemmap_alloc_block_buf(unsigned long size, int node,
			      struct vmem_altmap *altmap);
void vmemmap_verify(pte_t *, int, unsigned long, unsigned long);
int vmemmap_populate_basepages(unsigned long start, unsigned long end,
			       int node, struct vmem_altmap *altmap);
int vmemmap_populate(unsigned long start, unsigned long end, int node,
		struct vmem_altmap *altmap);
void vmemmap_populate_print_last(void);
#ifdef CONFIG_MEMORY_HOTPLUG
void vmemmap_free(unsigned long start, unsigned long end,
		struct vmem_altmap *altmap);
#endif
void register_page_bootmem_memmap(unsigned long section_nr, struct page *map,
				  unsigned long nr_pages);

enum mf_flags {
	MF_COUNT_INCREASED = 1 << 0,
	MF_ACTION_REQUIRED = 1 << 1,
	MF_MUST_KILL = 1 << 2,
	MF_SOFT_OFFLINE = 1 << 3,
};
extern int memory_failure(unsigned long pfn, int flags);
extern void memory_failure_queue(unsigned long pfn, int flags);
extern void memory_failure_queue_kick(int cpu);
extern int unpoison_memory(unsigned long pfn);
extern int sysctl_memory_failure_early_kill;
extern int sysctl_memory_failure_recovery;
extern void shake_page(struct page *p, int access);
extern atomic_long_t num_poisoned_pages __read_mostly;
extern int soft_offline_page(unsigned long pfn, int flags);


/*
 * Error handlers for various types of pages.
 */
enum mf_result {
	MF_IGNORED,	/* Error: cannot be handled */
	MF_FAILED,	/* Error: handling failed */
	MF_DELAYED,	/* Will be handled later */
	MF_RECOVERED,	/* Successfully recovered */
};

enum mf_action_page_type {
	MF_MSG_KERNEL,
	MF_MSG_KERNEL_HIGH_ORDER,
	MF_MSG_SLAB,
	MF_MSG_DIFFERENT_COMPOUND,
	MF_MSG_POISONED_HUGE,
	MF_MSG_HUGE,
	MF_MSG_FREE_HUGE,
	MF_MSG_NON_PMD_HUGE,
	MF_MSG_UNMAP_FAILED,
	MF_MSG_DIRTY_SWAPCACHE,
	MF_MSG_CLEAN_SWAPCACHE,
	MF_MSG_DIRTY_MLOCKED_LRU,
	MF_MSG_CLEAN_MLOCKED_LRU,
	MF_MSG_DIRTY_UNEVICTABLE_LRU,
	MF_MSG_CLEAN_UNEVICTABLE_LRU,
	MF_MSG_DIRTY_LRU,
	MF_MSG_CLEAN_LRU,
	MF_MSG_TRUNCATED_LRU,
	MF_MSG_BUDDY,
	MF_MSG_BUDDY_2ND,
	MF_MSG_DAX,
	MF_MSG_UNSPLIT_THP,
	MF_MSG_UNKNOWN,
};

#if defined(CONFIG_TRANSPARENT_HUGEPAGE) || defined(CONFIG_HUGETLBFS)
extern void clear_huge_page(struct page *page,
			    unsigned long addr_hint,
			    unsigned int pages_per_huge_page);
extern void copy_user_huge_page(struct page *dst, struct page *src,
				unsigned long addr_hint,
				struct vm_area_struct *vma,
				unsigned int pages_per_huge_page);
extern long copy_huge_page_from_user(struct page *dst_page,
				const void __user *usr_src,
				unsigned int pages_per_huge_page,
				bool allow_pagefault);

/**
 * vma_is_special_huge - Are transhuge page-table entries considered special?
 * @vma: Pointer to the struct vm_area_struct to consider
 *
 * Whether transhuge page-table entries are considered "special" following
 * the definition in vm_normal_page().
 *
 * Return: true if transhuge page-table entries should be considered special,
 * false otherwise.
 */
static inline bool vma_is_special_huge(const struct vm_area_struct *vma)
{
	return vma_is_dax(vma) || (vma->vm_file &&
				   (vma->vm_flags & (VM_PFNMAP | VM_MIXEDMAP)));
}

#endif /* CONFIG_TRANSPARENT_HUGEPAGE || CONFIG_HUGETLBFS */

#ifdef CONFIG_DEBUG_PAGEALLOC
extern unsigned int _debug_guardpage_minorder;
DECLARE_STATIC_KEY_FALSE(_debug_guardpage_enabled);

static inline unsigned int debug_guardpage_minorder(void)
{
	return _debug_guardpage_minorder;
}

static inline bool debug_guardpage_enabled(void)
{
	return static_branch_unlikely(&_debug_guardpage_enabled);
}

static inline bool page_is_guard(struct page *page)
{
	if (!debug_guardpage_enabled())
		return false;

	return PageGuard(page);
}
#else
static inline unsigned int debug_guardpage_minorder(void) { return 0; }
static inline bool debug_guardpage_enabled(void) { return false; }
static inline bool page_is_guard(struct page *page) { return false; }
#endif /* CONFIG_DEBUG_PAGEALLOC */

#if MAX_NUMNODES > 1
void __init setup_nr_node_ids(void);
#else
static inline void setup_nr_node_ids(void) {}
#endif

extern int memcmp_pages(struct page *page1, struct page *page2);

static inline int pages_identical(struct page *page1, struct page *page2)
{
	return !memcmp_pages(page1, page2);
}

#ifdef CONFIG_MAPPING_DIRTY_HELPERS
unsigned long clean_record_shared_mapping_range(struct address_space *mapping,
						pgoff_t first_index, pgoff_t nr,
						pgoff_t bitmap_pgoff,
						unsigned long *bitmap,
						pgoff_t *start,
						pgoff_t *end);

unsigned long wp_shared_mapping_range(struct address_space *mapping,
				      pgoff_t first_index, pgoff_t nr);
#endif

extern int sysctl_nr_trim_pages;

void mem_dump_obj(void *object);

#endif /* __KERNEL__ */
#endif /* _LINUX_MM_H */<|MERGE_RESOLUTION|>--- conflicted
+++ resolved
@@ -1461,13 +1461,6 @@
 
 #if defined(CONFIG_KASAN_SW_TAGS) || defined(CONFIG_KASAN_HW_TAGS)
 
-<<<<<<< HEAD
-static inline u8 page_kasan_tag(const struct page *page)
-{
-	if (kasan_enabled())
-		return (page->flags >> KASAN_TAG_PGSHIFT) & KASAN_TAG_MASK;
-	return 0xff;
-=======
 /*
  * KASAN per-page tags are stored xor'ed with 0xff. This allows to avoid
  * setting tags for all pages to native kernel tag value 0xff, as the default
@@ -1484,16 +1477,12 @@
 	}
 
 	return tag;
->>>>>>> 7aef27f0
 }
 
 static inline void page_kasan_tag_set(struct page *page, u8 tag)
 {
 	if (kasan_enabled()) {
-<<<<<<< HEAD
-=======
 		tag ^= 0xff;
->>>>>>> 7aef27f0
 		page->flags &= ~(KASAN_TAG_MASK << KASAN_TAG_PGSHIFT);
 		page->flags |= (tag & KASAN_TAG_MASK) << KASAN_TAG_PGSHIFT;
 	}
