--- conflicted
+++ resolved
@@ -407,15 +407,6 @@
 
 	early_init_fdt_scan_reserved_mem();
 
-<<<<<<< HEAD
-	if (IS_ENABLED(CONFIG_ZONE_DMA32))
-		arm64_dma32_phys_limit = max_zone_phys(32);
-	else
-		arm64_dma32_phys_limit = PHYS_MASK + 1;
-=======
-	reserve_elfcorehdr();
->>>>>>> 3de043c6
-
 	high_memory = __va(memblock_end_of_DRAM() - 1) + 1;
 }
 
