/*
 * Copyright (C) 2014-2015 Freescale Semiconductor, Inc.
 *
 * The code contained herein is licensed under the GNU General Public
 * License. You may obtain a copy of the GNU General Public License
 * Version 2 or later at the following locations:
 *
 * http://www.opensource.org/licenses/gpl-license.html
 * http://www.gnu.org/copyleft/gpl.html
 */

#include <dt-bindings/clock/imx6sx-clock.h>
#include <linux/clk.h>
#include <linux/clkdev.h>
#include <linux/err.h>
#include <linux/imx_sema4.h>
#include <linux/init.h>
#include <linux/io.h>
#include <linux/mcc_config_linux.h>
#include <linux/mcc_common.h>
#include <linux/of.h>
#include <linux/of_address.h>
#include <linux/of_irq.h>
#include <linux/types.h>

#include "clk.h"
#include "common.h"
#include "hardware.h"

#define CCM_CCGR_OFFSET(index)	(index * 2)
#define CCDR    0x4
#define BM_CCM_CCDR_MMDC_CH0_MASK       (0x2 << 16)

static bool uart_from_osc;
static const char *step_sels[]		= { "osc", "pll2_pfd2_396m", };
static const char *pll1_sw_sels[]	= { "pll1_sys", "step", };
static const char *periph_pre_sels[]	= { "pll2_bus", "pll2_pfd2_396m", "pll2_pfd0_352m", "pll2_198m", };
static const char *periph2_pre_sels[]	= { "pll2_bus", "pll2_pfd2_396m", "pll2_pfd0_352m", "pll4_audio_div", };
static const char *periph_clk2_sels[]	= { "pll3_usb_otg", "osc", "osc", };
static const char *periph2_clk2_sels[]	= { "pll3_usb_otg", "osc", };
static const char *periph_sels[]	= { "periph_pre", "periph_clk2", };
static const char *periph2_sels[]	= { "periph2_pre", "periph2_clk2", };
static const char *ocram_alt_sels[]	= { "pll2_pfd2_396m", "pll3_pfd1_540m", };
static const char *ocram_sels[]		= { "periph", "ocram_alt_sel", };
static const char *audio_sels[]		= { "pll4_audio_div", "pll3_pfd2_508m", "pll5_video_div", "pll3_usb_otg", };
static const char *gpu_axi_sels[]	= { "pll2_pfd2_396m", "pll3_pfd0_720m", "pll3_pfd1_540m", "pll2_bus", };
static const char *gpu_core_sels[]	= { "pll3_pfd1_540m", "pll3_pfd0_720m", "pll2_bus", "pll2_pfd2_396m", };
static const char *ldb_di0_div_sels[]	= { "ldb_di0_div_3_5", "ldb_di0_div_7", };
static const char *ldb_di1_div_sels[]	= { "ldb_di1_div_3_5", "ldb_di1_div_7", };
static const char *ldb_di0_sels[]	= { "pll5_video_div", "pll2_pfd0_352m", "pll2_pfd2_396m", "pll2_pfd3_594m", "pll2_pfd1_594m", "pll3_pfd3_454m", "dummy", "dummy"};
static const char *ldb_di1_sels[]	= { "pll3_usb_otg", "pll2_pfd0_352m", "pll2_pfd2_396m", "pll2_bus", "pll3_pfd3_454m", "pll3_pfd2_508m", "dummy", "dummy"};
static const char *pcie_axi_sels[]	= { "axi", "ahb", };
static const char *ssi_sels[]		= { "pll3_pfd2_508m", "pll5_video_div", "pll4_audio_div", };
static const char *qspi1_sels[]		= { "pll3_usb_otg", "pll2_pfd0_352m", "pll2_pfd2_396m", "pll2_bus", "pll3_pfd3_454m", "pll3_pfd2_508m", };
static const char *perclk_sels[]	= { "ipg", "osc", };
static const char *usdhc_sels[]		= { "pll2_pfd2_396m", "pll2_pfd0_352m", };
static const char *vid_sels[]		= { "pll3_pfd1_540m", "pll3_usb_otg", "pll3_pfd3_454m", "pll4_audio_div", "pll5_video_div", };
static const char *can_sels[]		= { "pll3_60m", "osc", "pll3_80m", "dummy", };
static const char *uart_sels[]		= { "pll3_80m", "osc", };
static const char *qspi2_sels[]		= { "pll2_pfd0_352m", "pll2_bus", "pll3_usb_otg", "pll2_pfd2_396m", "pll3_pfd3_454m", "dummy", "dummy", "dummy", };
static const char *enet_pre_sels[]	= { "pll2_bus", "pll3_usb_otg", "pll5_video_div", "pll2_pfd0_352m", "pll2_pfd2_396m", "pll3_pfd2_508m", };
static const char *enet_sels[]		= { "enet_podf", "ipp_di0", "ipp_di1", "ldb_di0", "ldb_di1", };
static const char *m4_pre_sels[]	= { "pll2_bus", "pll3_usb_otg", "osc", "pll2_pfd0_352m", "pll2_pfd2_396m", "pll3_pfd3_454m", };
static const char *m4_sels[]		= { "m4_pre_sel", "ipp_di0", "ipp_di1", "ldb_di0", "ldb_di1", };
static const char *eim_slow_sels[]	= { "ocram", "pll3_usb_otg", "pll2_pfd2_396m", "pll2_pfd0_352m", };
static const char *ecspi_sels[]		= { "pll3_60m", "osc", };
static const char *lcdif1_pre_sels[]	= { "pll2_bus", "pll3_pfd3_454m", "pll5_video_div", "pll2_pfd0_352m", "pll2_pfd1_594m", "pll3_pfd1_540m", };
static const char *lcdif1_sels[]	= { "lcdif1_podf", "ipp_di0", "ipp_di1", "ldb_di0", "ldb_di1", };
static const char *lcdif2_pre_sels[]	= { "pll2_bus", "pll3_pfd3_454m", "pll5_video_div", "pll2_pfd0_352m", "pll2_pfd3_594m", "pll3_pfd1_540m", };
static const char *lcdif2_sels[]	= { "lcdif2_podf", "ipp_di0", "ipp_di1", "ldb_di0", "ldb_di1", };
static const char *display_sels[]	= { "pll2_bus", "pll2_pfd2_396m", "pll3_usb_otg", "pll3_pfd1_540m", };
static const char *csi_sels[]		= { "osc", "pll2_pfd2_396m", "pll3_120m", "pll3_pfd1_540m", };
static const char *cko1_sels[]		= {
	"pll3_usb_otg", "pll2_bus", "pll1_sys", "pll5_video_div",
	"dummy", "ocram", "dummy", "pxp_axi", "epdc_axi", "lcdif_pix",
	"epdc_pix", "ahb", "ipg", "perclk", "ckil", "pll4_audio_div",
};
static const char *cko2_sels[]		= {
	"dummy", "mmdc_p0_fast", "usdhc4", "usdhc1", "dummy", "wrck",
	"ecspi_root", "dummy", "usdhc3", "pcie", "arm", "csi_core",
	"lcdif_axi", "dummy", "osc", "dummy", "gpu2d_ovg_core",
	"usdhc2", "ssi1", "ssi2", "ssi3", "gpu2d_core", "dummy",
	"dummy", "dummy", "dummy", "esai_extal", "eim_slow", "uart_serial",
	"spdif", "asrc", "dummy",
};
static const char *cko_sels[] = { "cko1", "cko2", };
static const char *lvds_sels[]	= {
	"arm", "pll1_sys", "dummy", "dummy", "dummy", "dummy", "dummy", "pll5_video_div",
	"dummy", "dummy", "pcie_ref_125m", "dummy", "usbphy1", "usbphy2",
};
static const char *pll_av_sels[] = { "osc", "lvds1_in", "lvds2_in", "dummy", };

static struct clk *clks[IMX6SX_CLK_CLK_END];
static struct clk_onecell_data clk_data;

struct imx_sema4_mutex *amp_power_mutex;

static int clks_shared[MAX_SHARED_CLK_NUMBER];

struct imx_shared_mem *shared_mem;
static unsigned int shared_mem_paddr, shared_mem_size;

static int const clks_init_on[] __initconst = {
	IMX6SX_CLK_AIPS_TZ1, IMX6SX_CLK_AIPS_TZ2, IMX6SX_CLK_AIPS_TZ3,
	IMX6SX_CLK_IPMUX1, IMX6SX_CLK_IPMUX2, IMX6SX_CLK_IPMUX3,
	IMX6SX_CLK_WAKEUP, IMX6SX_CLK_MMDC_P0_FAST, IMX6SX_CLK_MMDC_P0_IPG,
	IMX6SX_CLK_ROM, IMX6SX_CLK_ARM, IMX6SX_CLK_IPG, IMX6SX_CLK_OCRAM,
	IMX6SX_CLK_PER2_MAIN, IMX6SX_CLK_PERCLK,
};

static struct clk_div_table clk_enet_ref_table[] = {
	{ .val = 0, .div = 20, },
	{ .val = 1, .div = 10, },
	{ .val = 2, .div = 5, },
	{ .val = 3, .div = 4, },
};

static struct clk_div_table post_div_table[] = {
	{ .val = 2, .div = 1, },
	{ .val = 1, .div = 2, },
	{ .val = 0, .div = 4, },
	{ }
};

static struct clk_div_table video_div_table[] = {
	{ .val = 0, .div = 1, },
	{ .val = 1, .div = 2, },
	{ .val = 2, .div = 1, },
	{ .val = 3, .div = 4, },
	{ }
};

static u32 share_count_asrc;
static u32 share_count_audio;
static u32 share_count_esai;
static u32 share_count_sai1;
static u32 share_count_sai2;
static u32 share_count_ssi1;
static u32 share_count_ssi2;
static u32 share_count_ssi3;


/*
 * As IMX6SX_CLK_M4_PRE_SEL is NOT a glitchless MUX, so when
 * M4 is trying to change its clk parent, need to ask A9 to
 * help do it, and M4 must be hold in wfi. To avoid glitch
 * occur, need to gate M4 clk first before switching its parent.
 */
void imx6sx_set_m4_highfreq(bool high_freq)
{
	static struct clk *m4_high_freq_sel;

	imx_gpc_hold_m4_in_sleep();

	clk_disable_unprepare(clks[IMX6SX_CLK_M4]);
	imx_clk_set_parent(clks[IMX6SX_CLK_M4_SEL],
		clks[IMX6SX_CLK_LDB_DI0]);

	if (high_freq) {
		imx_clk_set_parent(clks[IMX6SX_CLK_M4_PRE_SEL],
			m4_high_freq_sel);
	} else {
		m4_high_freq_sel = clk_get_parent(clks[IMX6SX_CLK_M4_PRE_SEL]);
		imx_clk_set_parent(clks[IMX6SX_CLK_M4_PRE_SEL],
			clks[IMX6SX_CLK_OSC]);
	}

	imx_clk_set_parent(clks[IMX6SX_CLK_M4_SEL],
		clks[IMX6SX_CLK_M4_PRE_SEL]);
	clk_prepare_enable(clks[IMX6SX_CLK_M4]);

	imx_gpc_release_m4_in_sleep();
}

/*
 * The ldb_di_sel is buggy and could generate a glitch during clock switch.
 * Find out the parent set up by bootloader and register it statically to
 * clock framework, so that we hide this buggy mux clock completely from the
 * clock tree.
 */
static inline const char *ldb_di_parent(void  __iomem *base, int ldb_di_idx)
{
	u32 val = readl_relaxed(base + 0x2c);
	unsigned int shift = (ldb_di_idx == 0) ? 9 : 12;
	unsigned int index = (val >> shift) & 0x7;

	return (ldb_di_idx == 0) ? ldb_di0_sels[index] : ldb_di1_sels[index];
}

static int __init setup_uart_clk(char *uart_rate)
{
	uart_from_osc = true;
	return 1;
}
__setup("uart_from_osc", setup_uart_clk);

static void __init imx6sx_clocks_init(struct device_node *ccm_node)
{
	struct device_node *np;
	void __iomem *base;
	int i, irq;

	clks[IMX6SX_CLK_DUMMY]      = imx_clk_fixed("dummy", 0);
	clks[IMX6SX_CLK_CKIL]       = imx_obtain_fixed_clock("ckil", 0);
	clks[IMX6SX_CLK_CKIH]       = imx_obtain_fixed_clock("ckih1", 0);
	clks[IMX6SX_CLK_OSC]        = imx_obtain_fixed_clock("osc", 0);
	/* ipp_di clock is external input */
	clks[IMX6SX_CLK_IPP_DI0]    = imx_obtain_fixed_clock("ipp_di0", 0);
	clks[IMX6SX_CLK_IPP_DI1]    = imx_obtain_fixed_clock("ipp_di1", 0);
	/* Clock source from external clock via ANACLK1/2 PADs */
	clks[IMX6SX_CLK_ANACLK1]     = imx_obtain_fixed_clock("anaclk1", 0);
	clks[IMX6SX_CLK_ANACLK2]     = imx_obtain_fixed_clock("anaclk2", 0);

	np = of_find_compatible_node(NULL, NULL, "fsl,imx6sx-anatop");
	base = of_iomap(np, 0);
	WARN_ON(!base);

	/*                                              type               name             parent_name   base         div_mask always_on */
	clks[IMX6SX_CLK_PLL1_SYS]       = imx_clk_pllv3(IMX_PLLV3_SYS,     "pll1_sys",      "osc",        base,        0x7f,    false);
	clks[IMX6SX_CLK_PLL2_BUS]       = imx_clk_pllv3(IMX_PLLV3_GENERIC, "pll2_bus",      "osc",        base + 0x30, 0x1,     false);
	clks[IMX6SX_CLK_PLL3_USB_OTG]   = imx_clk_pllv3(IMX_PLLV3_USB,     "pll3_usb_otg",  "osc",        base + 0x10, 0x3,     false);
	clks[IMX6SX_CLK_PLL4_AUDIO]     = imx_clk_pllv3(IMX_PLLV3_AV,      "pll4_audio",    "pll4_sel",   base + 0x70, 0x7f,    false);
	clks[IMX6SX_CLK_PLL5_VIDEO]     = imx_clk_pllv3(IMX_PLLV3_AV,      "pll5_video",    "osc",        base + 0xa0, 0x7f,    false);
	clks[IMX6SX_CLK_PLL6_ENET]      = imx_clk_pllv3(IMX_PLLV3_ENET,    "pll6_enet",     "osc",        base + 0xe0, 0x3,     false);
	clks[IMX6SX_CLK_PLL7_USB_HOST]  = imx_clk_pllv3(IMX_PLLV3_USB,     "pll7_usb_host", "osc",        base + 0x20, 0x3,     false);

	/*
	 * Bit 20 is the reserved and read-only bit, we do this only for:
	 * - Do nothing for usbphy clk_enable/disable
	 * - Keep refcount when do usbphy clk_enable/disable, in that case,
	 * the clk framework may need to enable/disable usbphy's parent
	 */
	clks[IMX6SX_CLK_USBPHY1] = imx_clk_gate("usbphy1", "pll3_usb_otg",  base + 0x10, 20);
	clks[IMX6SX_CLK_USBPHY2] = imx_clk_gate("usbphy2", "pll7_usb_host", base + 0x20, 20);

	/*
	 * usbphy*_gate needs to be on after system boots up, and software
	 * never needs to control it anymore.
	 */
	clks[IMX6SX_CLK_USBPHY1_GATE] = imx_clk_gate("usbphy1_gate", "dummy", base + 0x10, 6);
	clks[IMX6SX_CLK_USBPHY2_GATE] = imx_clk_gate("usbphy2_gate", "dummy", base + 0x20, 6);

	/* FIXME 100Mhz is used for pcie ref for all imx6 pcie, excepted imx6q*/
	clks[IMX6SX_CLK_PCIE_REF] = imx_clk_fixed_factor("pcie_ref", "pll6_enet", 1, 5);
	clks[IMX6SX_CLK_PCIE_REF_125M] = imx_clk_gate("pcie_ref_125m", "pcie_ref", base + 0xe0, 19);

	/* NOTICE: The gate of the lvds1/2 in/out is used to select the clk direction */
	clks[IMX6SX_CLK_LVDS1_IN] = imx_clk_gate("lvds1_in", "anaclk1", base + 0x160, 12);
	clks[IMX6SX_CLK_LVDS2_IN] = imx_clk_gate("lvds2_in", "anaclk2", base + 0x160, 13);

	clks[IMX6SX_CLK_LVDS1_OUT] = imx_clk_gate("lvds1_out", "lvds1_sel", base + 0x160, 10);

	clks[IMX6SX_CLK_ENET_REF] = clk_register_divider_table(NULL, "enet_ref", "pll6_enet", 0,
			base + 0xe0, 0, 2, 0, clk_enet_ref_table,
			&imx_ccm_lock);
	clks[IMX6SX_CLK_ENET2_REF] = clk_register_divider_table(NULL, "enet2_ref", "pll6_enet", 0,
			base + 0xe0, 2, 2, 0, clk_enet_ref_table,
			&imx_ccm_lock);
	clks[IMX6SX_CLK_ENET2_REF_125M] = imx_clk_gate("enet2_ref_125m", "enet2_ref", base + 0xe0, 20);

	clks[IMX6SX_CLK_ENET_PTP_REF] = imx_clk_fixed_factor("enet_ptp_ref", "pll6_enet", 1, 20);
	clks[IMX6SX_CLK_ENET_PTP] = imx_clk_gate("enet_ptp_25m", "enet_ptp_ref", base + 0xe0, 21);

	/*                                       name              parent_name     reg           idx */
	clks[IMX6SX_CLK_PLL2_PFD0] = imx_clk_pfd("pll2_pfd0_352m", "pll2_bus",     base + 0x100, 0);
	clks[IMX6SX_CLK_PLL2_PFD1] = imx_clk_pfd("pll2_pfd1_594m", "pll2_bus",     base + 0x100, 1);
	clks[IMX6SX_CLK_PLL2_PFD2] = imx_clk_pfd("pll2_pfd2_396m", "pll2_bus",     base + 0x100, 2);
	clks[IMX6SX_CLK_PLL2_PFD3] = imx_clk_pfd("pll2_pfd3_594m", "pll2_bus",     base + 0x100, 3);
	clks[IMX6SX_CLK_PLL3_PFD0] = imx_clk_pfd("pll3_pfd0_720m", "pll3_usb_otg", base + 0xf0,  0);
	clks[IMX6SX_CLK_PLL3_PFD1] = imx_clk_pfd("pll3_pfd1_540m", "pll3_usb_otg", base + 0xf0,  1);
	clks[IMX6SX_CLK_PLL3_PFD2] = imx_clk_pfd("pll3_pfd2_508m", "pll3_usb_otg", base + 0xf0,  2);
	clks[IMX6SX_CLK_PLL3_PFD3] = imx_clk_pfd("pll3_pfd3_454m", "pll3_usb_otg", base + 0xf0,  3);

	/*                                                name         parent_name       mult div */
	clks[IMX6SX_CLK_PLL2_198M] = imx_clk_fixed_factor("pll2_198m", "pll2_pfd2_396m", 1,   2);
	clks[IMX6SX_CLK_PLL3_120M] = imx_clk_fixed_factor("pll3_120m", "pll3_usb_otg",   1,   4);
	clks[IMX6SX_CLK_PLL3_80M]  = imx_clk_fixed_factor("pll3_80m",  "pll3_usb_otg",   1,   6);
	clks[IMX6SX_CLK_PLL3_60M]  = imx_clk_fixed_factor("pll3_60m",  "pll3_usb_otg",   1,   8);
	clks[IMX6SX_CLK_TWD]       = imx_clk_fixed_factor("twd",       "arm",            1,   2);
	clks[IMX6SX_CLK_GPT_3M]    = imx_clk_fixed_factor("gpt_3m",    "osc",            1,   8);

	clks[IMX6SX_CLK_PLL4_POST_DIV]  = clk_register_divider_table(NULL, "pll4_post_div", "pll4_audio",
				CLK_SET_RATE_PARENT, base + 0x70, 19, 2, 0, post_div_table, &imx_ccm_lock);
	clks[IMX6SX_CLK_PLL4_AUDIO_DIV] = clk_register_divider(NULL, "pll4_audio_div", "pll4_post_div",
				CLK_SET_RATE_PARENT, base + 0x170, 15, 1, 0, &imx_ccm_lock);
	clks[IMX6SX_CLK_PLL5_POST_DIV]  = clk_register_divider_table(NULL, "pll5_post_div", "pll5_video",
				CLK_SET_RATE_PARENT, base + 0xa0, 19, 2, 0, post_div_table, &imx_ccm_lock);
	clks[IMX6SX_CLK_PLL5_VIDEO_DIV] = clk_register_divider_table(NULL, "pll5_video_div", "pll5_post_div",
				CLK_SET_RATE_PARENT, base + 0x170, 30, 2, 0, video_div_table, &imx_ccm_lock);

	/*                                                name                reg           shift   width   parent_names       num_parents */
	clks[IMX6SX_CLK_LVDS1_SEL]          = imx_clk_mux("lvds1_sel",        base + 0x160, 0,      5,      lvds_sels,         ARRAY_SIZE(lvds_sels));

	clks[IMX6SX_CLK_PLL4_SEL]     = imx_clk_mux("pll4_sel",  base + 0x70, 14,  2,  pll_av_sels,     ARRAY_SIZE(pll_av_sels));

	np = ccm_node;
	base = of_iomap(np, 0);
	WARN_ON(!base);
	imx6_pm_set_ccm_base(base);

	/*                                                name                reg           shift   width   parent_names       num_parents */
	clks[IMX6SX_CLK_STEP]               = imx_clk_mux("step",             base + 0xc,   8,      1,      step_sels,         ARRAY_SIZE(step_sels));
	clks[IMX6SX_CLK_PLL1_SW]            = imx_clk_mux_glitchless("pll1_sw", base + 0xc, 2,      1,      pll1_sw_sels,      ARRAY_SIZE(pll1_sw_sels));
	clks[IMX6SX_CLK_OCRAM_ALT_SEL]      = imx_clk_mux("ocram_alt_sel",    base + 0x14,  7,      1,      ocram_alt_sels,    ARRAY_SIZE(ocram_alt_sels));
	clks[IMX6SX_CLK_OCRAM_SEL]          = imx_clk_mux_glitchless("ocram_sel", base + 0x14, 6,   1,      ocram_sels,        ARRAY_SIZE(ocram_sels));
	clks[IMX6SX_CLK_PERIPH_PRE]         = imx_clk_mux_bus("periph_pre",       base + 0x18,  18,     2,      periph_pre_sels,   ARRAY_SIZE(periph_pre_sels));
	clks[IMX6SX_CLK_PERIPH2_PRE]        = imx_clk_mux_bus("periph2_pre",      base + 0x18,  21,     2,      periph2_pre_sels,   ARRAY_SIZE(periph2_pre_sels));
	clks[IMX6SX_CLK_PERIPH_CLK2_SEL]    = imx_clk_mux_bus("periph_clk2_sel",  base + 0x18,  12,     2,      periph_clk2_sels,  ARRAY_SIZE(periph_clk2_sels));
	clks[IMX6SX_CLK_PERIPH2_CLK2_SEL]   = imx_clk_mux_bus("periph2_clk2_sel", base + 0x18,  20,     1,      periph2_clk2_sels, ARRAY_SIZE(periph2_clk2_sels));
	clks[IMX6SX_CLK_PCIE_AXI_SEL]       = imx_clk_mux("pcie_axi_sel",     base + 0x18,  10,     1,      pcie_axi_sels,     ARRAY_SIZE(pcie_axi_sels));
	clks[IMX6SX_CLK_GPU_AXI_SEL]        = imx_clk_mux("gpu_axi_sel",      base + 0x18,  8,      2,      gpu_axi_sels,      ARRAY_SIZE(gpu_axi_sels));
	clks[IMX6SX_CLK_GPU_CORE_SEL]       = imx_clk_mux("gpu_core_sel",     base + 0x18,  4,      2,      gpu_core_sels,     ARRAY_SIZE(gpu_core_sels));
	clks[IMX6SX_CLK_EIM_SLOW_SEL]       = imx_clk_mux("eim_slow_sel",     base + 0x1c,  29,     2,      eim_slow_sels,     ARRAY_SIZE(eim_slow_sels));
	clks[IMX6SX_CLK_USDHC1_SEL]         = imx_clk_mux("usdhc1_sel",       base + 0x1c,  16,     1,      usdhc_sels,        ARRAY_SIZE(usdhc_sels));
	clks[IMX6SX_CLK_USDHC2_SEL]         = imx_clk_mux("usdhc2_sel",       base + 0x1c,  17,     1,      usdhc_sels,        ARRAY_SIZE(usdhc_sels));
	clks[IMX6SX_CLK_USDHC3_SEL]         = imx_clk_mux("usdhc3_sel",       base + 0x1c,  18,     1,      usdhc_sels,        ARRAY_SIZE(usdhc_sels));
	clks[IMX6SX_CLK_USDHC4_SEL]         = imx_clk_mux("usdhc4_sel",       base + 0x1c,  19,     1,      usdhc_sels,        ARRAY_SIZE(usdhc_sels));
	clks[IMX6SX_CLK_SSI3_SEL]           = imx_clk_mux("ssi3_sel",         base + 0x1c,  14,     2,      ssi_sels,          ARRAY_SIZE(ssi_sels));
	clks[IMX6SX_CLK_SSI2_SEL]           = imx_clk_mux("ssi2_sel",         base + 0x1c,  12,     2,      ssi_sels,          ARRAY_SIZE(ssi_sels));
	clks[IMX6SX_CLK_SSI1_SEL]           = imx_clk_mux("ssi1_sel",         base + 0x1c,  10,     2,      ssi_sels,          ARRAY_SIZE(ssi_sels));
	clks[IMX6SX_CLK_QSPI1_SEL]          = imx_clk_mux("qspi1_sel",        base + 0x1c,  7,      3,      qspi1_sels,        ARRAY_SIZE(qspi1_sels));
	clks[IMX6SX_CLK_PERCLK_SEL]         = imx_clk_mux("perclk_sel",       base + 0x1c,  6,      1,      perclk_sels,       ARRAY_SIZE(perclk_sels));
	clks[IMX6SX_CLK_VID_SEL]            = imx_clk_mux("vid_sel",          base + 0x20,  21,     3,      vid_sels,          ARRAY_SIZE(vid_sels));
	clks[IMX6SX_CLK_ESAI_SEL]           = imx_clk_mux("esai_sel",         base + 0x20,  19,     2,      audio_sels,        ARRAY_SIZE(audio_sels));
	clks[IMX6SX_CLK_CAN_SEL]            = imx_clk_mux("can_sel",          base + 0x20,  8,      2,      can_sels,          ARRAY_SIZE(can_sels));
	clks[IMX6SX_CLK_UART_SEL]           = imx_clk_mux("uart_sel",         base + 0x24,  6,      1,      uart_sels,         ARRAY_SIZE(uart_sels));
	clks[IMX6SX_CLK_QSPI2_SEL]          = imx_clk_mux("qspi2_sel",        base + 0x2c,  15,     3,      qspi2_sels,        ARRAY_SIZE(qspi2_sels));
	clks[IMX6SX_CLK_SPDIF_SEL]          = imx_clk_mux("spdif_sel",        base + 0x30,  20,     2,      audio_sels,        ARRAY_SIZE(audio_sels));
	clks[IMX6SX_CLK_AUDIO_SEL]          = imx_clk_mux("audio_sel",        base + 0x30,  7,      2,      audio_sels,        ARRAY_SIZE(audio_sels));
	clks[IMX6SX_CLK_ENET_PRE_SEL]       = imx_clk_mux("enet_pre_sel",     base + 0x34,  15,     3,      enet_pre_sels,     ARRAY_SIZE(enet_pre_sels));
	clks[IMX6SX_CLK_ENET_SEL]           = imx_clk_mux("enet_sel",         base + 0x34,  9,      3,      enet_sels,         ARRAY_SIZE(enet_sels));
	clks[IMX6SX_CLK_M4_PRE_SEL]         = imx_clk_mux("m4_pre_sel",       base + 0x34,  6,      3,      m4_pre_sels,       ARRAY_SIZE(m4_pre_sels));
	clks[IMX6SX_CLK_M4_SEL]             = imx_clk_mux("m4_sel",           base + 0x34,  0,      3,      m4_sels,           ARRAY_SIZE(m4_sels));
	clks[IMX6SX_CLK_ECSPI_SEL]          = imx_clk_mux("ecspi_sel",        base + 0x38,  18,     1,      ecspi_sels,        ARRAY_SIZE(ecspi_sels));
	clks[IMX6SX_CLK_LCDIF2_PRE_SEL]     = imx_clk_mux("lcdif2_pre_sel",   base + 0x38,  6,      3,      lcdif2_pre_sels,   ARRAY_SIZE(lcdif2_pre_sels));
	clks[IMX6SX_CLK_LCDIF2_SEL]         = imx_clk_mux("lcdif2_sel",       base + 0x38,  0,      3,      lcdif2_sels,       ARRAY_SIZE(lcdif2_sels));
	clks[IMX6SX_CLK_DISPLAY_SEL]        = imx_clk_mux("display_sel",      base + 0x3c,  14,     2,      display_sels,      ARRAY_SIZE(display_sels));
	clks[IMX6SX_CLK_CSI_SEL]            = imx_clk_mux("csi_sel",          base + 0x3c,  9,      2,      csi_sels,          ARRAY_SIZE(csi_sels));
	clks[IMX6SX_CLK_CKO1_SEL]           = imx_clk_mux("cko1_sel",         base + 0x60,  0,      4,      cko1_sels,         ARRAY_SIZE(cko1_sels));
	clks[IMX6SX_CLK_CKO2_SEL]           = imx_clk_mux("cko2_sel",         base + 0x60,  16,     5,      cko2_sels,         ARRAY_SIZE(cko2_sels));
	clks[IMX6SX_CLK_CKO]                = imx_clk_mux("cko",              base + 0x60,  8,      1,      cko_sels,          ARRAY_SIZE(cko_sels));

	clks[IMX6SX_CLK_LDB_DI1_DIV_SEL]    = imx_clk_mux_flags("ldb_di1_div_sel", base + 0x20, 11, 1, ldb_di1_div_sels, ARRAY_SIZE(ldb_di1_div_sels), CLK_SET_RATE_PARENT);
	clks[IMX6SX_CLK_LDB_DI0_DIV_SEL]    = imx_clk_mux_flags("ldb_di0_div_sel", base + 0x20, 10, 1, ldb_di0_div_sels, ARRAY_SIZE(ldb_di0_div_sels), CLK_SET_RATE_PARENT);
	clks[IMX6SX_CLK_LCDIF1_PRE_SEL]     = imx_clk_mux_flags("lcdif1_pre_sel",  base + 0x38, 15, 3, lcdif1_pre_sels,   ARRAY_SIZE(lcdif1_pre_sels), CLK_SET_RATE_PARENT);
	clks[IMX6SX_CLK_LCDIF1_SEL]         = imx_clk_mux_flags("lcdif1_sel",      base + 0x38, 9,  3, lcdif1_sels,       ARRAY_SIZE(lcdif1_sels),     CLK_SET_RATE_PARENT);

	/*                                                    name              parent_name          reg          shift width */
	clks[IMX6SX_CLK_PERIPH_CLK2]        = imx_clk_divider("periph_clk2",    "periph_clk2_sel",   base + 0x14, 27,   3);
	clks[IMX6SX_CLK_PERIPH2_CLK2]       = imx_clk_divider("periph2_clk2",   "periph2_clk2_sel",  base + 0x14, 0,    3);
	clks[IMX6SX_CLK_IPG]                = imx_clk_divider("ipg",            "ahb",               base + 0x14, 8,    2);
	clks[IMX6SX_CLK_GPU_CORE_PODF]      = imx_clk_divider("gpu_core_podf",  "gpu_core_sel",      base + 0x18, 29,   3);
	clks[IMX6SX_CLK_GPU_AXI_PODF]       = imx_clk_divider("gpu_axi_podf",   "gpu_axi_sel",       base + 0x18, 26,   3);
	clks[IMX6SX_CLK_LCDIF1_PODF]        = imx_clk_divider("lcdif1_podf",    "lcdif1_pred",       base + 0x18, 23,   3);
	clks[IMX6SX_CLK_QSPI1_PODF]         = imx_clk_divider("qspi1_podf",     "qspi1_sel",         base + 0x1c, 26,   3);
	clks[IMX6SX_CLK_EIM_SLOW_PODF]      = imx_clk_divider("eim_slow_podf",  "eim_slow_sel",      base + 0x1c, 23,   3);
	clks[IMX6SX_CLK_LCDIF2_PODF]        = imx_clk_divider("lcdif2_podf",    "lcdif2_pred",       base + 0x1c, 20,   3);
	clks[IMX6SX_CLK_PERCLK]             = imx_clk_divider("perclk",         "perclk_sel",        base + 0x1c, 0,    6);
	clks[IMX6SX_CLK_VID_PODF]           = imx_clk_divider("vid_podf",       "vid_sel",           base + 0x20, 24,   2);
	clks[IMX6SX_CLK_CAN_PODF]           = imx_clk_divider("can_podf",       "can_sel",           base + 0x20, 2,    6);
	clks[IMX6SX_CLK_USDHC4_PODF]        = imx_clk_divider("usdhc4_podf",    "usdhc4_sel",        base + 0x24, 22,   3);
	clks[IMX6SX_CLK_USDHC3_PODF]        = imx_clk_divider("usdhc3_podf",    "usdhc3_sel",        base + 0x24, 19,   3);
	clks[IMX6SX_CLK_USDHC2_PODF]        = imx_clk_divider("usdhc2_podf",    "usdhc2_sel",        base + 0x24, 16,   3);
	clks[IMX6SX_CLK_USDHC1_PODF]        = imx_clk_divider("usdhc1_podf",    "usdhc1_sel",        base + 0x24, 11,   3);
	clks[IMX6SX_CLK_UART_PODF]          = imx_clk_divider("uart_podf",      "uart_sel",          base + 0x24, 0,    6);
	clks[IMX6SX_CLK_ESAI_PRED]          = imx_clk_divider("esai_pred",      "esai_sel",          base + 0x28, 9,    3);
	clks[IMX6SX_CLK_ESAI_PODF]          = imx_clk_divider("esai_podf",      "esai_pred",         base + 0x28, 25,   3);
	clks[IMX6SX_CLK_SSI3_PRED]          = imx_clk_divider("ssi3_pred",      "ssi3_sel",          base + 0x28, 22,   3);
	clks[IMX6SX_CLK_SSI3_PODF]          = imx_clk_divider("ssi3_podf",      "ssi3_pred",         base + 0x28, 16,   6);
	clks[IMX6SX_CLK_SSI1_PRED]          = imx_clk_divider("ssi1_pred",      "ssi1_sel",          base + 0x28, 6,    3);
	clks[IMX6SX_CLK_SSI1_PODF]          = imx_clk_divider("ssi1_podf",      "ssi1_pred",         base + 0x28, 0,    6);
	clks[IMX6SX_CLK_QSPI2_PRED]         = imx_clk_divider("qspi2_pred",     "qspi2_sel",         base + 0x2c, 18,   3);
	clks[IMX6SX_CLK_QSPI2_PODF]         = imx_clk_divider("qspi2_podf",     "qspi2_pred",        base + 0x2c, 21,   6);
	clks[IMX6SX_CLK_SSI2_PRED]          = imx_clk_divider("ssi2_pred",      "ssi2_sel",          base + 0x2c, 6,    3);
	clks[IMX6SX_CLK_SSI2_PODF]          = imx_clk_divider("ssi2_podf",      "ssi2_pred",         base + 0x2c, 0,    6);
	clks[IMX6SX_CLK_SPDIF_PRED]         = imx_clk_divider("spdif_pred",     "spdif_sel",         base + 0x30, 25,   3);
	clks[IMX6SX_CLK_SPDIF_PODF]         = imx_clk_divider("spdif_podf",     "spdif_pred",        base + 0x30, 22,   3);
	clks[IMX6SX_CLK_AUDIO_PRED]         = imx_clk_divider("audio_pred",     "audio_sel",         base + 0x30, 12,   3);
	clks[IMX6SX_CLK_AUDIO_PODF]         = imx_clk_divider("audio_podf",     "audio_pred",        base + 0x30, 9,    3);
	clks[IMX6SX_CLK_ENET_PODF]          = imx_clk_divider("enet_podf",      "enet_pre_sel",      base + 0x34, 12,   3);
	clks[IMX6SX_CLK_M4_PODF]            = imx_clk_divider("m4_podf",        "m4_sel",            base + 0x34, 3,    3);
	clks[IMX6SX_CLK_ECSPI_PODF]         = imx_clk_divider("ecspi_podf",     "ecspi_sel",         base + 0x38, 19,   6);
	clks[IMX6SX_CLK_LCDIF1_PRED]        = imx_clk_divider("lcdif1_pred",    "lcdif1_pre_sel",    base + 0x38, 12,   3);
	clks[IMX6SX_CLK_LCDIF2_PRED]        = imx_clk_divider("lcdif2_pred",    "lcdif2_pre_sel",    base + 0x38, 3,    3);
	clks[IMX6SX_CLK_DISPLAY_PODF]       = imx_clk_divider("display_podf",   "display_sel",       base + 0x3c, 16,   3);
	clks[IMX6SX_CLK_CSI_PODF]           = imx_clk_divider("csi_podf",       "csi_sel",           base + 0x3c, 11,   3);
	clks[IMX6SX_CLK_CKO1_PODF]          = imx_clk_divider("cko1_podf",      "cko1_sel",          base + 0x60, 4,    3);
	clks[IMX6SX_CLK_CKO2_PODF]          = imx_clk_divider("cko2_podf",      "cko2_sel",          base + 0x60, 21,   3);

	clks[IMX6SX_CLK_LDB_DI0_DIV_3_5]    = imx_clk_fixed_factor("ldb_di0_div_3_5", ldb_di_parent(base, 0), 2, 7);
	clks[IMX6SX_CLK_LDB_DI0_DIV_7]      = imx_clk_fixed_factor("ldb_di0_div_7",   ldb_di_parent(base, 0), 1, 7);
	clks[IMX6SX_CLK_LDB_DI1_DIV_3_5]    = imx_clk_fixed_factor("ldb_di1_div_3_5", ldb_di_parent(base, 1), 2, 7);
	clks[IMX6SX_CLK_LDB_DI1_DIV_7]      = imx_clk_fixed_factor("ldb_di1_div_7",   ldb_di_parent(base, 1), 1, 7);

	/*                                               name        reg          shift width busy: reg,   shift parent_names       num_parents */
	clks[IMX6SX_CLK_PERIPH]       = imx_clk_busy_mux("periph",   base + 0x14, 25,   1,    base + 0x48, 5,    periph_sels,       ARRAY_SIZE(periph_sels));
	clks[IMX6SX_CLK_PERIPH2]      = imx_clk_busy_mux("periph2",  base + 0x14, 26,   1,    base + 0x48, 3,    periph2_sels,      ARRAY_SIZE(periph2_sels));
	/*                                                   name             parent_name    reg          shift width busy: reg,   shift */
	clks[IMX6SX_CLK_OCRAM_PODF]   = imx_clk_busy_divider("ocram_podf",    "ocram_sel",   base + 0x14, 16,   3,    base + 0x48, 0);
	clks[IMX6SX_CLK_AHB]          = imx_clk_busy_divider("ahb",           "periph",      base + 0x14, 10,   3,    base + 0x48, 1);
	clks[IMX6SX_CLK_MMDC_PODF]    = imx_clk_busy_divider("mmdc_podf",     "periph2",     base + 0x14, 3,    3,    base + 0x48, 2);
	clks[IMX6SX_CLK_ARM]          = imx_clk_busy_divider("arm",           "pll1_sw",     base + 0x10, 0,    3,    base + 0x48, 16);

	/*                                            name             parent_name          reg         shift */
	/* CCGR0 */
	clks[IMX6SX_CLK_AIPS_TZ1]     = imx_clk_gate2("aips_tz1",      "ahb",               base + 0x68, 0);
	clks[IMX6SX_CLK_AIPS_TZ2]     = imx_clk_gate2("aips_tz2",      "ahb",               base + 0x68, 2);
	clks[IMX6SX_CLK_APBH_DMA]     = imx_clk_gate2("apbh_dma",      "usdhc3",            base + 0x68, 4);
	clks[IMX6SX_CLK_ASRC_MEM]     = imx_clk_gate2_shared("asrc_mem", "ahb",             base + 0x68, 6, &share_count_asrc);
	clks[IMX6SX_CLK_ASRC_IPG]     = imx_clk_gate2_shared("asrc_ipg", "ahb",             base + 0x68, 6, &share_count_asrc);
	clks[IMX6SX_CLK_CAAM_MEM]     = imx_clk_gate2("caam_mem",      "ahb",               base + 0x68, 8);
	clks[IMX6SX_CLK_CAAM_ACLK]    = imx_clk_gate2("caam_aclk",     "ahb",               base + 0x68, 10);
	clks[IMX6SX_CLK_CAAM_IPG]     = imx_clk_gate2("caam_ipg",      "ipg",               base + 0x68, 12);
	clks[IMX6SX_CLK_CAN1_IPG]     = imx_clk_gate2("can1_ipg",      "ipg",               base + 0x68, 14);
	clks[IMX6SX_CLK_CAN1_SERIAL]  = imx_clk_gate2("can1_serial",   "can_podf",          base + 0x68, 16);
	clks[IMX6SX_CLK_CAN2_IPG]     = imx_clk_gate2("can2_ipg",      "ipg",               base + 0x68, 18);
	clks[IMX6SX_CLK_CAN2_SERIAL]  = imx_clk_gate2("can2_serial",   "can_podf",          base + 0x68, 20);
	clks[IMX6SX_CLK_DCIC1]        = imx_clk_gate2("dcic1",         "display_podf",      base + 0x68, 24);
	clks[IMX6SX_CLK_DCIC2]        = imx_clk_gate2("dcic2",         "display_podf",      base + 0x68, 26);
	clks[IMX6SX_CLK_AIPS_TZ3]     = imx_clk_gate2("aips_tz3",      "ahb",               base + 0x68, 30);

	/* CCGR1 */
	clks[IMX6SX_CLK_ECSPI1]       = imx_clk_gate2("ecspi1",        "ecspi_podf",        base + 0x6c, 0);
	clks[IMX6SX_CLK_ECSPI2]       = imx_clk_gate2("ecspi2",        "ecspi_podf",        base + 0x6c, 2);
	clks[IMX6SX_CLK_ECSPI3]       = imx_clk_gate2("ecspi3",        "ecspi_podf",        base + 0x6c, 4);
	clks[IMX6SX_CLK_ECSPI4]       = imx_clk_gate2("ecspi4",        "ecspi_podf",        base + 0x6c, 6);
	clks[IMX6SX_CLK_ECSPI5]       = imx_clk_gate2("ecspi5",        "ecspi_podf",        base + 0x6c, 8);
	clks[IMX6SX_CLK_EPIT1]        = imx_clk_gate2("epit1",         "perclk",            base + 0x6c, 12);
	clks[IMX6SX_CLK_EPIT2]        = imx_clk_gate2("epit2",         "perclk",            base + 0x6c, 14);
	clks[IMX6SX_CLK_ESAI_EXTAL]   = imx_clk_gate2_shared("esai_extal", "esai_podf",     base + 0x6c, 16, &share_count_esai);
	clks[IMX6SX_CLK_ESAI_IPG]     = imx_clk_gate2_shared("esai_ipg",   "ahb",           base + 0x6c, 16, &share_count_esai);
	clks[IMX6SX_CLK_ESAI_MEM]     = imx_clk_gate2_shared("esai_mem",   "ahb",           base + 0x6c, 16, &share_count_esai);
	clks[IMX6SX_CLK_WAKEUP]       = imx_clk_gate2("wakeup",        "ipg",               base + 0x6c, 18);
	clks[IMX6SX_CLK_GPT_BUS]      = imx_clk_gate2("gpt_bus",       "perclk",            base + 0x6c, 20);
	clks[IMX6SX_CLK_GPT_SERIAL]   = imx_clk_gate2("gpt_serial",    "perclk",            base + 0x6c, 22);
	clks[IMX6SX_CLK_GPU]          = imx_clk_gate2("gpu",           "gpu_core_podf",     base + 0x6c, 26);
	clks[IMX6SX_CLK_CANFD]        = imx_clk_gate2("canfd",         "can_podf",          base + 0x6c, 30);

	/* CCGR2 */
	clks[IMX6SX_CLK_CSI]          = imx_clk_gate2_flags("csi",           "csi_podf",          base + 0x70, 2, CLK_SET_RATE_PARENT);
	clks[IMX6SX_CLK_I2C1]         = imx_clk_gate2("i2c1",          "perclk",            base + 0x70, 6);
	clks[IMX6SX_CLK_I2C2]         = imx_clk_gate2("i2c2",          "perclk",            base + 0x70, 8);
	clks[IMX6SX_CLK_I2C3]         = imx_clk_gate2("i2c3",          "perclk",            base + 0x70, 10);
	clks[IMX6SX_CLK_OCOTP]        = imx_clk_gate2("ocotp",         "ipg",               base + 0x70, 12);
	clks[IMX6SX_CLK_IOMUXC]       = imx_clk_gate2("iomuxc",        "lcdif1_podf",       base + 0x70, 14);
	clks[IMX6SX_CLK_IPMUX1]       = imx_clk_gate2("ipmux1",        "ahb",               base + 0x70, 16);
	clks[IMX6SX_CLK_IPMUX2]       = imx_clk_gate2("ipmux2",        "ahb",               base + 0x70, 18);
	clks[IMX6SX_CLK_IPMUX3]       = imx_clk_gate2("ipmux3",        "ahb",               base + 0x70, 20);
	clks[IMX6SX_CLK_TZASC1]       = imx_clk_gate2("tzasc1",        "mmdc_podf",         base + 0x70, 22);
	clks[IMX6SX_CLK_LCDIF_APB]    = imx_clk_gate2("lcdif_apb",     "display_podf",      base + 0x70, 28);
	clks[IMX6SX_CLK_PXP_AXI]      = imx_clk_gate2("pxp_axi",       "display_podf",      base + 0x70, 30);

	/* CCGR3 */
	clks[IMX6SX_CLK_M4]           = imx_clk_gate2("m4",            "m4_podf",           base + 0x74, 2);
	clks[IMX6SX_CLK_ENET]         = imx_clk_gate2("enet",          "ipg",               base + 0x74, 4);
	clks[IMX6SX_CLK_ENET_AHB]     = imx_clk_gate2("enet_ahb",      "enet_sel",          base + 0x74, 4);
	clks[IMX6SX_CLK_DISPLAY_AXI]  = imx_clk_gate2("display_axi",   "display_podf",      base + 0x74, 6);
	clks[IMX6SX_CLK_LCDIF2_PIX]   = imx_clk_gate2("lcdif2_pix",    "lcdif2_sel",        base + 0x74, 8);
	clks[IMX6SX_CLK_LCDIF1_PIX]   = imx_clk_gate2("lcdif1_pix",    "lcdif1_sel",        base + 0x74, 10);
	clks[IMX6SX_CLK_LDB_DI0]      = imx_clk_gate2("ldb_di0",       "ldb_di0_div_sel",   base + 0x74, 12);
	clks[IMX6SX_CLK_QSPI1]        = imx_clk_gate2("qspi1",         "qspi1_podf",        base + 0x74, 14);
	clks[IMX6SX_CLK_MLB]          = imx_clk_gate2("mlb",           "ahb",               base + 0x74, 18);
	clks[IMX6SX_CLK_MMDC_P0_FAST] = imx_clk_busy_gate("mmdc_p0_fast",  "mmdc_podf",         base + 0x74, 20);
	clks[IMX6SX_CLK_MMDC_P0_IPG]  = imx_clk_gate2("mmdc_p0_ipg",   "ipg",               base + 0x74, 24);
	clks[IMX6SX_CLK_OCRAM]        = imx_clk_busy_gate("ocram",         "ocram_podf",        base + 0x74, 28);

	/* CCGR4 */
	clks[IMX6SX_CLK_PCIE_AXI]     = imx_clk_gate2("pcie_axi",      "display_podf",      base + 0x78, 0);
	clks[IMX6SX_CLK_QSPI2]        = imx_clk_gate2("qspi2",         "qspi2_podf",        base + 0x78, 10);
	clks[IMX6SX_CLK_PER1_BCH]     = imx_clk_gate2("per1_bch",      "usdhc3",            base + 0x78, 12);
	clks[IMX6SX_CLK_PER2_MAIN]    = imx_clk_gate2("per2_main",     "ahb",               base + 0x78, 14);
	clks[IMX6SX_CLK_PWM1]         = imx_clk_gate2("pwm1",          "perclk",            base + 0x78, 16);
	clks[IMX6SX_CLK_PWM2]         = imx_clk_gate2("pwm2",          "perclk",            base + 0x78, 18);
	clks[IMX6SX_CLK_PWM3]         = imx_clk_gate2("pwm3",          "perclk",            base + 0x78, 20);
	clks[IMX6SX_CLK_PWM4]         = imx_clk_gate2("pwm4",          "perclk",            base + 0x78, 22);
	clks[IMX6SX_CLK_GPMI_BCH_APB] = imx_clk_gate2("gpmi_bch_apb",  "usdhc3",            base + 0x78, 24);
	clks[IMX6SX_CLK_GPMI_BCH]     = imx_clk_gate2("gpmi_bch",      "usdhc4",            base + 0x78, 26);
	clks[IMX6SX_CLK_GPMI_IO]      = imx_clk_gate2("gpmi_io",       "qspi2_podf",        base + 0x78, 28);
	clks[IMX6SX_CLK_GPMI_APB]     = imx_clk_gate2("gpmi_apb",      "usdhc3",            base + 0x78, 30);

	/* CCGR5 */
	clks[IMX6SX_CLK_ROM]          = imx_clk_gate2("rom",           "ahb",               base + 0x7c, 0);
	clks[IMX6SX_CLK_SDMA]         = imx_clk_gate2("sdma",          "ahb",               base + 0x7c, 6);
	clks[IMX6SX_CLK_SPBA]         = imx_clk_gate2("spba",          "ipg",               base + 0x7c, 12);
	clks[IMX6SX_CLK_AUDIO]        = imx_clk_gate2_shared("audio",  "audio_podf",        base + 0x7c, 14, &share_count_audio);
	clks[IMX6SX_CLK_SPDIF]        = imx_clk_gate2_shared("spdif",  "spdif_podf",        base + 0x7c, 14, &share_count_audio);
	clks[IMX6SX_CLK_SSI1_IPG]     = imx_clk_gate2_shared("ssi1_ipg",   "ipg",           base + 0x7c, 18, &share_count_ssi1);
	clks[IMX6SX_CLK_SSI2_IPG]     = imx_clk_gate2_shared("ssi2_ipg",   "ipg",           base + 0x7c, 20, &share_count_ssi2);
	clks[IMX6SX_CLK_SSI3_IPG]     = imx_clk_gate2_shared("ssi3_ipg",   "ipg",           base + 0x7c, 22, &share_count_ssi3);
	clks[IMX6SX_CLK_SSI1]         = imx_clk_gate2_shared("ssi1",       "ssi1_podf",     base + 0x7c, 18, &share_count_ssi1);
	clks[IMX6SX_CLK_SSI2]         = imx_clk_gate2_shared("ssi2",       "ssi2_podf",     base + 0x7c, 20, &share_count_ssi2);
	clks[IMX6SX_CLK_SSI3]         = imx_clk_gate2_shared("ssi3",       "ssi3_podf",     base + 0x7c, 22, &share_count_ssi3);
	clks[IMX6SX_CLK_UART_IPG]     = imx_clk_gate2("uart_ipg",      "ipg",               base + 0x7c, 24);
	clks[IMX6SX_CLK_UART_SERIAL]  = imx_clk_gate2("uart_serial",   "uart_podf",         base + 0x7c, 26);
	clks[IMX6SX_CLK_SAI1_IPG]     = imx_clk_gate2_shared("sai1_ipg",   "ipg",           base + 0x7c, 28, &share_count_sai1);
	clks[IMX6SX_CLK_SAI2_IPG]     = imx_clk_gate2_shared("sai2_ipg",   "ipg",           base + 0x7c, 30, &share_count_sai2);
	clks[IMX6SX_CLK_SAI1]         = imx_clk_gate2_shared("sai1",       "ssi1_podf",     base + 0x7c, 28, &share_count_sai1);
	clks[IMX6SX_CLK_SAI2]         = imx_clk_gate2_shared("sai2",       "ssi2_podf",     base + 0x7c, 30, &share_count_sai2);

	/* CCGR6 */
	clks[IMX6SX_CLK_USBOH3]       = imx_clk_gate2("usboh3",        "ipg",               base + 0x80, 0);
	clks[IMX6SX_CLK_USDHC1]       = imx_clk_gate2("usdhc1",        "usdhc1_podf",       base + 0x80, 2);
	clks[IMX6SX_CLK_USDHC2]       = imx_clk_gate2("usdhc2",        "usdhc2_podf",       base + 0x80, 4);
	clks[IMX6SX_CLK_USDHC3]       = imx_clk_gate2("usdhc3",        "usdhc3_podf",       base + 0x80, 6);
	clks[IMX6SX_CLK_USDHC4]       = imx_clk_gate2("usdhc4",        "usdhc4_podf",       base + 0x80, 8);
	clks[IMX6SX_CLK_EIM_SLOW]     = imx_clk_gate2("eim_slow",      "eim_slow_podf",     base + 0x80, 10);
	clks[IMX6SX_CLK_PWM8]         = imx_clk_gate2("pwm8",          "perclk",            base + 0x80, 16);
	clks[IMX6SX_CLK_VADC]         = imx_clk_gate2("vadc",          "vid_podf",          base + 0x80, 20);
	clks[IMX6SX_CLK_GIS]          = imx_clk_gate2("gis",           "display_podf",      base + 0x80, 22);
	clks[IMX6SX_CLK_I2C4]         = imx_clk_gate2("i2c4",          "perclk",            base + 0x80, 24);
	clks[IMX6SX_CLK_PWM5]         = imx_clk_gate2("pwm5",          "perclk",            base + 0x80, 26);
	clks[IMX6SX_CLK_PWM6]         = imx_clk_gate2("pwm6",          "perclk",            base + 0x80, 28);
	clks[IMX6SX_CLK_PWM7]         = imx_clk_gate2("pwm7",          "perclk",            base + 0x80, 30);

	clks[IMX6SX_CLK_CKO1]         = imx_clk_gate("cko1",           "cko1_podf",         base + 0x60, 7);
	clks[IMX6SX_CLK_CKO2]         = imx_clk_gate("cko2",           "cko2_podf",         base + 0x60, 24);

	/* get those shared clk nodes if M4 is active */
	if (imx_src_is_m4_enabled()) {
		u32 num;
		of_property_read_u32(np, "fsl,shared-clks-number", &num);
		if (num > MAX_SHARED_CLK_NUMBER)
			pr_err("clk: shared clk nodes exceed the max number!\n");
		of_property_read_u32_array(np, "fsl,shared-clks-index",
			clks_shared, num);
		if (of_property_read_u32(np, "fsl,shared-mem-addr",
			&shared_mem_paddr))
			pr_err("clk: fsl,shared-mem-addr NOT found!\n");
		if (of_property_read_u32(np, "fsl,shared-mem-size",
			&shared_mem_size))
			pr_err("clk: fsl,shared-mem-size NOT found!\n");
	}

	/* mask handshake of mmdc */
	writel_relaxed(BM_CCM_CCDR_MMDC_CH0_MASK, base + CCDR);

	for (i = 0; i < ARRAY_SIZE(clks); i++)
		if (IS_ERR(clks[i]))
			pr_err("i.MX6sx clk %d: register failed with %ld\n", i, PTR_ERR(clks[i]));

	/*
	 * As some of the modules need to access ocotp in MSL,
	 * need to make sure ocotp clk is enabled during MSL,
	 * then it will be disabled by clk late init and managed
	 * by ocotp driver.
	 */
	writel_relaxed(readl_relaxed(base + 0x70) | 1 << CCM_CCGR_OFFSET(6), base + 0x70);

	/*
	 * QSPI2/GPMI_IO share the same clock source but with the
	 * different gate, need explicitely gate the QSPI2 & GPMI_IO
	 * during the clock init phase according to the SOC design.
	 */
<<<<<<< HEAD
	writel_relaxed(readl_relaxed(base + 0x78) & ~(3 << CCM_CCGR_OFFSET(5)), base + 0x78);
	writel_relaxed(readl_relaxed(base + 0x78) & ~(3 << CCM_CCGR_OFFSET(14)), base + 0x78);

=======
	if (!imx_src_is_m4_enabled()) {
		writel_relaxed(readl_relaxed(base + 0x78) & ~(3 << CCM_CCGR_OFFSET(5)), base + 0x78);
		writel_relaxed(readl_relaxed(base + 0x78) & ~(3 << CCM_CCGR_OFFSET(14)), base + 0x78);
	}
>>>>>>> e4c03919
	clk_data.clks = clks;
	clk_data.clk_num = ARRAY_SIZE(clks);
	of_clk_add_provider(np, of_clk_src_onecell_get, &clk_data);

	clk_register_clkdev(clks[IMX6SX_CLK_GPT_BUS], "ipg", "imx-gpt.0");
	clk_register_clkdev(clks[IMX6SX_CLK_GPT_SERIAL], "per", "imx-gpt.0");
	clk_register_clkdev(clks[IMX6SX_CLK_GPT_3M], "gpt_3m", "imx-gpt.0");
	clk_register_clkdev(clks[IMX6SX_CLK_CKO1_SEL], "cko1_sel", NULL);
	clk_register_clkdev(clks[IMX6SX_CLK_AHB], "ahb", NULL);
	clk_register_clkdev(clks[IMX6SX_CLK_CKO1], "cko1", NULL);
	clk_register_clkdev(clks[IMX6SX_CLK_ARM], NULL, "cpu0");
	clk_register_clkdev(clks[IMX6SX_CLK_PLL4_AUDIO_DIV], "pll4_audio_div", NULL);
	clk_register_clkdev(clks[IMX6SX_CLK_PLL4_SEL], "pll4_sel", NULL);
	clk_register_clkdev(clks[IMX6SX_CLK_LVDS2_IN], "lvds2_in", NULL);
	clk_register_clkdev(clks[IMX6SX_CLK_ESAI_EXTAL], "esai_extal", NULL);

	/* maintain M4 usecount */
	if (imx_src_is_m4_enabled())
		imx_clk_prepare_enable(clks[IMX6SX_CLK_M4]);

	/* set perclk to from OSC */
	imx_clk_set_parent(clks[IMX6SX_CLK_PERCLK_SEL], clks[IMX6SX_CLK_OSC]);

	/* Set the default 132MHz for EIM module */
	imx_clk_set_parent(clks[IMX6SX_CLK_EIM_SLOW_SEL], clks[IMX6SX_CLK_PLL2_PFD2]);
	imx_clk_set_rate(clks[IMX6SX_CLK_EIM_SLOW], 132000000);

	/* set parent clock for LCDIF1 pixel clock */
	imx_clk_set_parent(clks[IMX6SX_CLK_LCDIF1_PRE_SEL], clks[IMX6SX_CLK_PLL5_VIDEO_DIV]);
	imx_clk_set_parent(clks[IMX6SX_CLK_LCDIF1_SEL], clks[IMX6SX_CLK_LCDIF1_PODF]);

	/* Set the parent clks of PCIe lvds1 and pcie_axi to be pcie ref, axi */
	imx_clk_set_parent(clks[IMX6SX_CLK_LVDS1_SEL], clks[IMX6SX_CLK_PCIE_REF_125M]);
	imx_clk_set_parent(clks[IMX6SX_CLK_PCIE_AXI_SEL], clks[IMX6SX_CLK_AXI]);

	/*
	 * Init enet system AHB clock, set to 200Mhz
	 * pll2_pfd2_396m-> ENET_PODF-> ENET_AHB
	 */
	imx_clk_set_parent(clks[IMX6SX_CLK_ENET_PRE_SEL], clks[IMX6SX_CLK_PLL2_PFD2]);
	imx_clk_set_parent(clks[IMX6SX_CLK_ENET_SEL], clks[IMX6SX_CLK_ENET_PODF]);
	imx_clk_set_rate(clks[IMX6SX_CLK_ENET_PODF], 200000000);
	imx_clk_set_rate(clks[IMX6SX_CLK_ENET_REF], 125000000);
	imx_clk_set_rate(clks[IMX6SX_CLK_ENET2_REF], 125000000);

	/* Audio clocks */
	imx_clk_set_rate(clks[IMX6SX_CLK_PLL4_AUDIO_DIV], 393216000);

	imx_clk_set_parent(clks[IMX6SX_CLK_SPDIF_SEL], clks[IMX6SX_CLK_PLL4_AUDIO_DIV]);
	imx_clk_set_rate(clks[IMX6SX_CLK_SPDIF_PODF], 98304000);

	imx_clk_set_parent(clks[IMX6SX_CLK_AUDIO_SEL], clks[IMX6SX_CLK_PLL3_USB_OTG]);
	imx_clk_set_rate(clks[IMX6SX_CLK_AUDIO_PODF], 24000000);

	imx_clk_set_parent(clks[IMX6SX_CLK_SSI1_SEL], clks[IMX6SX_CLK_PLL4_AUDIO_DIV]);
	imx_clk_set_parent(clks[IMX6SX_CLK_SSI2_SEL], clks[IMX6SX_CLK_PLL4_AUDIO_DIV]);
	imx_clk_set_parent(clks[IMX6SX_CLK_SSI3_SEL], clks[IMX6SX_CLK_PLL4_AUDIO_DIV]);
	imx_clk_set_rate(clks[IMX6SX_CLK_SSI1_PODF], 24576000);
	imx_clk_set_rate(clks[IMX6SX_CLK_SSI2_PODF], 24576000);
	imx_clk_set_rate(clks[IMX6SX_CLK_SSI3_PODF], 24576000);

	imx_clk_set_parent(clks[IMX6SX_CLK_ESAI_SEL], clks[IMX6SX_CLK_PLL4_AUDIO_DIV]);
	imx_clk_set_rate(clks[IMX6SX_CLK_ESAI_PODF], 24576000);

	/* Set parent clock for vadc */
	imx_clk_set_parent(clks[IMX6SX_CLK_VID_SEL], clks[IMX6SX_CLK_PLL3_USB_OTG]);

	/* Update gpu clock from default 528M to 720M */
	imx_clk_set_parent(clks[IMX6SX_CLK_GPU_CORE_SEL], clks[IMX6SX_CLK_PLL3_PFD0]);
	imx_clk_set_parent(clks[IMX6SX_CLK_GPU_AXI_SEL], clks[IMX6SX_CLK_PLL3_PFD0]);

	/* pll2_bus is the best parent of QSPI clock */
	imx_clk_set_parent(clks[IMX6SX_CLK_QSPI1_SEL], clks[IMX6SX_CLK_PLL2_BUS]);
	imx_clk_set_parent(clks[IMX6SX_CLK_QSPI2_SEL], clks[IMX6SX_CLK_PLL2_BUS]);

	if (!imx_src_is_m4_enabled())
		/* default parent of can_sel clock is invalid, manually set it here */
		imx_clk_set_parent(clks[IMX6SX_CLK_CAN_SEL], clks[IMX6SX_CLK_PLL3_60M]);
	/*
	 * Enable clocks only after both parent and rate are all initialized
	 * as needed
	 */
	for (i = 0; i < ARRAY_SIZE(clks_init_on); i++)
		imx_clk_prepare_enable(clks[clks_init_on[i]]);

	if (IS_ENABLED(CONFIG_USB_MXS_PHY)) {
		imx_clk_prepare_enable(clks[IMX6SX_CLK_USBPHY1_GATE]);
		imx_clk_prepare_enable(clks[IMX6SX_CLK_USBPHY2_GATE]);
	}

	/* Set the UART parent if needed. */
	if (uart_from_osc)
		imx_clk_set_parent(clks[IMX6SX_CLK_UART_SEL], clks[IMX6SX_CLK_OSC]);
	else
		imx_clk_set_parent(clks[IMX6SX_CLK_UART_SEL], clks[IMX6SX_CLK_PLL3_80M]);

	/* Set initial power mode */
	imx6_set_lpm(WAIT_CLOCKED);

	np = of_find_compatible_node(NULL, NULL, "fsl,imx6sx-gpt");
	base = of_iomap(np, 0);
	WARN_ON(!base);
	irq = irq_of_parse_and_map(np, 0);
	mxc_timer_init(base, irq);
}
CLK_OF_DECLARE(imx6sx, "fsl,imx6sx-ccm", imx6sx_clocks_init);

int imx_update_shared_mem(struct clk_hw *hw, bool enable)
{
	int i;

	for (i = 0; i < ARRAY_SIZE(clks_shared); i++) {
		if (shared_mem->imx_clk[i].self == hw->clk)
			break;
	}

	if (i >= ARRAY_SIZE(clks_shared))
		return 1;

	/* update ca9 clk status in shared memory */
	if (enable)
		shared_mem->imx_clk[i].ca9_enabled = 1;
	else
		shared_mem->imx_clk[i].ca9_enabled = 0;

	if (shared_mem->imx_clk[i].cm4_enabled == 0)
		return 1;

	return 0;
}

static int __init imx_amp_power_init(void)
{
	int i;
	void __iomem *shared_mem_base;

	if (!imx_src_is_m4_enabled())
		return 0;

	amp_power_mutex = imx_sema4_mutex_create(0, MCC_POWER_SHMEM_NUMBER);

	shared_mem_base = ioremap_nocache(shared_mem_paddr, shared_mem_size);

	if (!amp_power_mutex) {
		pr_err("Failed to create sema4 mutex!\n");
		return 0;
	}

	shared_mem = (struct imx_shared_mem *)shared_mem_base;

	for (i = 0; i < ARRAY_SIZE(clks_shared); i++) {
		shared_mem->imx_clk[i].self = clks[clks_shared[i]];
		shared_mem->imx_clk[i].ca9_enabled = 1;
		pr_debug("%d: name %s, addr 0x%x\n", i,
			__clk_get_name(shared_mem->imx_clk[i].self),
			(u32)&(shared_mem->imx_clk[i]));
	}
	/* enable amp power management */
	shared_mem->ca9_valid = SHARED_MEM_MAGIC_NUMBER;

	pr_info("A9-M4 sema4 num %d, A9-M4 magic number 0x%x - 0x%x.\n",
		amp_power_mutex->gate_num, shared_mem->ca9_valid,
		shared_mem->cm4_valid);

	return 0;
}
late_initcall(imx_amp_power_init);<|MERGE_RESOLUTION|>--- conflicted
+++ resolved
@@ -551,16 +551,10 @@
 	 * different gate, need explicitely gate the QSPI2 & GPMI_IO
 	 * during the clock init phase according to the SOC design.
 	 */
-<<<<<<< HEAD
-	writel_relaxed(readl_relaxed(base + 0x78) & ~(3 << CCM_CCGR_OFFSET(5)), base + 0x78);
-	writel_relaxed(readl_relaxed(base + 0x78) & ~(3 << CCM_CCGR_OFFSET(14)), base + 0x78);
-
-=======
 	if (!imx_src_is_m4_enabled()) {
 		writel_relaxed(readl_relaxed(base + 0x78) & ~(3 << CCM_CCGR_OFFSET(5)), base + 0x78);
 		writel_relaxed(readl_relaxed(base + 0x78) & ~(3 << CCM_CCGR_OFFSET(14)), base + 0x78);
 	}
->>>>>>> e4c03919
 	clk_data.clks = clks;
 	clk_data.clk_num = ARRAY_SIZE(clks);
 	of_clk_add_provider(np, of_clk_src_onecell_get, &clk_data);
