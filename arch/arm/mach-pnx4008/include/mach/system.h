--- conflicted
+++ resolved
@@ -26,12 +26,4 @@
 	cpu_do_idle();
 }
 
-<<<<<<< HEAD
-static inline void arch_reset(char mode, const char *cmd)
-{
-	soft_restart(0);
-}
-
-=======
->>>>>>> a07613a5
 #endif