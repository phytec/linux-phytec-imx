#
# For a description of the syntax of this configuration file,
# see Documentation/kbuild/kconfig-language.txt.
#

mainmenu "Linux Kernel Configuration"

config ARM
	bool
	default y
	select HAVE_AOUT
	select HAVE_IDE
	select RTC_LIB
	select SYS_SUPPORTS_APM_EMULATION
	select HAVE_OPROFILE
	select HAVE_ARCH_KGDB
	select HAVE_KPROBES if (!XIP_KERNEL)
	select HAVE_KRETPROBES if (HAVE_KPROBES)
	select HAVE_FUNCTION_TRACER if (!XIP_KERNEL)
	select HAVE_GENERIC_DMA_COHERENT
	help
	  The ARM series is a line of low-power-consumption RISC chip designs
	  licensed by ARM Ltd and targeted at embedded applications and
	  handhelds such as the Compaq IPAQ.  ARM-based PCs are no longer
	  manufactured, but legacy ARM-based PC hardware remains popular in
	  Europe.  There is an ARM Linux project with a web page at
	  <http://www.arm.linux.org.uk/>.

config HAVE_PWM
	bool

config SYS_SUPPORTS_APM_EMULATION
	bool

config GENERIC_GPIO
	bool
	default n

config GENERIC_TIME
	bool
	default n

config GENERIC_CLOCKEVENTS
	bool
	default n

config GENERIC_CLOCKEVENTS_BROADCAST
	bool
	depends on GENERIC_CLOCKEVENTS
	default y if SMP && !LOCAL_TIMERS

config MMU
	bool
	default y

config NO_IOPORT
	bool
	default n

config EISA
	bool
	---help---
	  The Extended Industry Standard Architecture (EISA) bus was
	  developed as an open alternative to the IBM MicroChannel bus.

	  The EISA bus provided some of the features of the IBM MicroChannel
	  bus while maintaining backward compatibility with cards made for
	  the older ISA bus.  The EISA bus saw limited use between 1988 and
	  1995 when it was made obsolete by the PCI bus.

	  Say Y here if you are building a kernel for an EISA-based machine.

	  Otherwise, say N.

config SBUS
	bool

config MCA
	bool
	help
	  MicroChannel Architecture is found in some IBM PS/2 machines and
	  laptops.  It is a bus system similar to PCI or ISA. See
	  <file:Documentation/mca.txt> (and especially the web page given
	  there) before attempting to build an MCA bus kernel.

config GENERIC_HARDIRQS
	bool
	default y

config STACKTRACE_SUPPORT
	bool
	default y

config HAVE_LATENCYTOP_SUPPORT
	bool
	depends on !SMP
	default y

config LOCKDEP_SUPPORT
	bool
	default y

config TRACE_IRQFLAGS_SUPPORT
	bool
	default y

config HARDIRQS_SW_RESEND
	bool
	default y

config GENERIC_IRQ_PROBE
	bool
	default y

config GENERIC_LOCKBREAK
	bool
	default y
	depends on SMP && PREEMPT

config RWSEM_GENERIC_SPINLOCK
	bool
	default y

config RWSEM_XCHGADD_ALGORITHM
	bool

config ARCH_HAS_ILOG2_U32
	bool
	default n

config ARCH_HAS_ILOG2_U64
	bool
	default n

config GENERIC_HWEIGHT
	bool
	default y

config GENERIC_CALIBRATE_DELAY
	bool
	default y

config ARCH_MAY_HAVE_PC_FDC
	bool

config ZONE_DMA
	bool

config GENERIC_ISA_DMA
	bool

config FIQ
	bool

config ARCH_MTD_XIP
	bool

config GENERIC_HARDIRQS_NO__DO_IRQ
	bool
	def_bool y

if OPROFILE

config OPROFILE_ARMV6
	def_bool y
	depends on CPU_V6 && !SMP
	select OPROFILE_ARM11_CORE

config OPROFILE_MPCORE
	def_bool y
	depends on CPU_V6 && SMP
	select OPROFILE_ARM11_CORE

config OPROFILE_ARM11_CORE
	bool

config OPROFILE_ARMV7
	def_bool y
	depends on CPU_V7 && !SMP
	bool

endif

config VECTORS_BASE
	hex
	default 0xffff0000 if MMU || CPU_HIGH_VECTOR
	default DRAM_BASE if REMAP_VECTORS_TO_RAM
	default 0x00000000
	help
	  The base address of exception vectors.

source "init/Kconfig"

source "kernel/Kconfig.freezer"

menu "System Type"

choice
	prompt "ARM system type"
	default ARCH_VERSATILE

config ARCH_AAEC2000
	bool "Agilent AAEC-2000 based"
	select CPU_ARM920T
	select ARM_AMBA
	select HAVE_CLK
	help
	  This enables support for systems based on the Agilent AAEC-2000

config ARCH_INTEGRATOR
	bool "ARM Ltd. Integrator family"
	select ARM_AMBA
	select HAVE_CLK
	select COMMON_CLKDEV
	select ICST525
	help
	  Support for ARM's Integrator platform.

config ARCH_REALVIEW
	bool "ARM Ltd. RealView family"
	select ARM_AMBA
	select HAVE_CLK
	select COMMON_CLKDEV
	select ICST307
	select GENERIC_TIME
	select GENERIC_CLOCKEVENTS
	help
	  This enables support for ARM Ltd RealView boards.

config ARCH_VERSATILE
	bool "ARM Ltd. Versatile family"
	select ARM_AMBA
	select ARM_VIC
	select HAVE_CLK
	select COMMON_CLKDEV
	select ICST307
	select GENERIC_TIME
	select GENERIC_CLOCKEVENTS
	help
	  This enables support for ARM Ltd Versatile board.

config ARCH_AT91
	bool "Atmel AT91"
	select GENERIC_GPIO
	select HAVE_CLK
	help
	  This enables support for systems based on the Atmel AT91RM9200,
	  AT91SAM9 and AT91CAP9 processors.

<<<<<<< HEAD
config ARCH_CLPS7500
	bool "Cirrus CL-PS7500FE"
	select CPU_ARM710
	select TIMER_ACORN
	select ISA
	select NO_IOPORT
	select ARCH_SPARSEMEM_ENABLE
	help
	  Support for the Cirrus Logic PS7500FE system-on-a-chip.

=======
>>>>>>> 635f0258
config ARCH_CLPS711X
	bool "Cirrus Logic CLPS711x/EP721x-based"
	select CPU_ARM720T
	help
	  Support for Cirrus Logic 711x/721x based boards.

config ARCH_EBSA110
	bool "EBSA-110"
	select CPU_SA110
	select ISA
	select NO_IOPORT
	help
	  This is an evaluation board for the StrongARM processor available
	  from Digital. It has limited hardware on-board, including an
	  Ethernet interface, two PCMCIA sockets, two serial ports and a
	  parallel port.

config ARCH_EP93XX
	bool "EP93xx-based"
	select CPU_ARM920T
	select ARM_AMBA
	select ARM_VIC
	select GENERIC_GPIO
	select HAVE_CLK
	select ARCH_REQUIRE_GPIOLIB
	help
	  This enables support for the Cirrus EP93xx series of CPUs.

config ARCH_FOOTBRIDGE
	bool "FootBridge"
	select CPU_SA110
	select FOOTBRIDGE
	help
	  Support for systems based on the DC21285 companion chip
	  ("FootBridge"), such as the Simtec CATS and the Rebel NetWinder.

config ARCH_NETX
	bool "Hilscher NetX based"
	select CPU_ARM926T
	select ARM_VIC
	help
	  This enables support for systems based on the Hilscher NetX Soc

config ARCH_H720X
	bool "Hynix HMS720x-based"
	select CPU_ARM720T
	select ISA_DMA_API
	help
	  This enables support for systems based on the Hynix HMS720x

config ARCH_IMX
	bool "IMX"
	select CPU_ARM920T
	select GENERIC_GPIO
	select GENERIC_TIME
	select GENERIC_CLOCKEVENTS
	help
	  Support for Motorola's i.MX family of processors (MX1, MXL).

config ARCH_IOP13XX
	bool "IOP13xx-based"
	depends on MMU
	select CPU_XSC3
	select PLAT_IOP
	select PCI
	select ARCH_SUPPORTS_MSI
	select VMSPLIT_1G
	help
	  Support for Intel's IOP13XX (XScale) family of processors.

config ARCH_IOP32X
	bool "IOP32x-based"
	depends on MMU
	select CPU_XSCALE
	select PLAT_IOP
	select PCI
	select GENERIC_GPIO
	select ARCH_REQUIRE_GPIOLIB
	help
	  Support for Intel's 80219 and IOP32X (XScale) family of
	  processors.

config ARCH_IOP33X
	bool "IOP33x-based"
	depends on MMU
	select CPU_XSCALE
	select PLAT_IOP
	select PCI
	select GENERIC_GPIO
	select ARCH_REQUIRE_GPIOLIB
	help
	  Support for Intel's IOP33X (XScale) family of processors.

config ARCH_IXP23XX
 	bool "IXP23XX-based"
	depends on MMU
	select CPU_XSC3
 	select PCI
	help
	  Support for Intel's IXP23xx (XScale) family of processors.

config ARCH_IXP2000
	bool "IXP2400/2800-based"
	depends on MMU
	select CPU_XSCALE
	select PCI
	help
	  Support for Intel's IXP2400/2800 (XScale) family of processors.

config ARCH_IXP4XX
	bool "IXP4xx-based"
	depends on MMU
	select CPU_XSCALE
	select GENERIC_GPIO
	select GENERIC_TIME
	select GENERIC_CLOCKEVENTS
	select DMABOUNCE if PCI
	help
	  Support for Intel's IXP4XX (XScale) family of processors.

config ARCH_L7200
	bool "LinkUp-L7200"
	select CPU_ARM720T
	select FIQ
	help
	  Say Y here if you intend to run this kernel on a LinkUp Systems
	  L7200 Software Development Board which uses an ARM720T processor.
	  Information on this board can be obtained at:

	  <http://www.linkupsys.com/>

	  If you have any questions or comments about the Linux kernel port
	  to this board, send e-mail to <sjhill@cotw.com>.

config ARCH_KIRKWOOD
	bool "Marvell Kirkwood"
	select CPU_FEROCEON
	select PCI
	select GENERIC_TIME
	select GENERIC_CLOCKEVENTS
	select PLAT_ORION
	help
	  Support for the following Marvell Kirkwood series SoCs:
	  88F6180, 88F6192 and 88F6281.

config ARCH_KS8695
	bool "Micrel/Kendin KS8695"
	select CPU_ARM922T
	select GENERIC_GPIO
	help
	  Support for Micrel/Kendin KS8695 "Centaur" (ARM922T) based
	  System-on-Chip devices.

config ARCH_NS9XXX
	bool "NetSilicon NS9xxx"
	select CPU_ARM926T
	select GENERIC_GPIO
	select GENERIC_TIME
	select GENERIC_CLOCKEVENTS
	select HAVE_CLK
	help
	  Say Y here if you intend to run this kernel on a NetSilicon NS9xxx
	  System.

	  <http://www.digi.com/products/microprocessors/index.jsp>

config ARCH_LOKI
	bool "Marvell Loki (88RC8480)"
	select CPU_FEROCEON
	select GENERIC_TIME
	select GENERIC_CLOCKEVENTS
	select PLAT_ORION
	help
	  Support for the Marvell Loki (88RC8480) SoC.

config ARCH_MV78XX0
	bool "Marvell MV78xx0"
	select CPU_FEROCEON
	select PCI
	select GENERIC_TIME
	select GENERIC_CLOCKEVENTS
	select PLAT_ORION
	help
	  Support for the following Marvell MV78xx0 series SoCs:
	  MV781x0, MV782x0.

config ARCH_MXC
	bool "Freescale MXC/iMX-based"
	select GENERIC_TIME
	select GENERIC_CLOCKEVENTS
	select ARCH_MTD_XIP
	select GENERIC_GPIO
	select ARCH_REQUIRE_GPIOLIB
	help
	  Support for Freescale MXC/iMX-based family of processors

config ARCH_ORION5X
	bool "Marvell Orion"
	depends on MMU
	select CPU_FEROCEON
	select PCI
	select GENERIC_GPIO
	select GENERIC_TIME
	select GENERIC_CLOCKEVENTS
	select PLAT_ORION
	help
	  Support for the following Marvell Orion 5x series SoCs:
	  Orion-1 (5181), Orion-VoIP (5181L), Orion-NAS (5182),
	  Orion-2 (5281), Orion-1-90 (6183).

config ARCH_PNX4008
	bool "Philips Nexperia PNX4008 Mobile"
	select CPU_ARM926T
	select HAVE_CLK
	help
	  This enables support for Philips PNX4008 mobile platform.

config ARCH_PXA
	bool "PXA2xx/PXA3xx-based"
	depends on MMU
	select ARCH_MTD_XIP
	select GENERIC_GPIO
	select HAVE_CLK
	select COMMON_CLKDEV
	select ARCH_REQUIRE_GPIOLIB
	select GENERIC_TIME
	select GENERIC_CLOCKEVENTS
	select TICK_ONESHOT
	help
	  Support for Intel/Marvell's PXA2xx/PXA3xx processor line.

config ARCH_RPC
	bool "RiscPC"
	select ARCH_ACORN
	select FIQ
	select TIMER_ACORN
	select ARCH_MAY_HAVE_PC_FDC
	select HAVE_PATA_PLATFORM
	select ISA_DMA_API
	select NO_IOPORT
	select ARCH_SPARSEMEM_ENABLE
	help
	  On the Acorn Risc-PC, Linux can support the internal IDE disk and
	  CD-ROM interface, serial and parallel port, and the floppy drive.

config ARCH_SA1100
	bool "SA1100-based"
	select CPU_SA1100
	select ISA
	select ARCH_SPARSEMEM_ENABLE
	select ARCH_MTD_XIP
	select GENERIC_GPIO
	select GENERIC_TIME
	select GENERIC_CLOCKEVENTS
	select HAVE_CLK
	select TICK_ONESHOT
	select ARCH_REQUIRE_GPIOLIB
	help
	  Support for StrongARM 11x0 based boards.

config ARCH_S3C2410
	bool "Samsung S3C2410, S3C2412, S3C2413, S3C2440, S3C2442, S3C2443"
	select GENERIC_GPIO
	select HAVE_CLK
	help
	  Samsung S3C2410X CPU based systems, such as the Simtec Electronics
	  BAST (<http://www.simtec.co.uk/products/EB110ITX/>), the IPAQ 1940 or
	  the Samsung SMDK2410 development board (and derivatives).

config ARCH_SHARK
	bool "Shark"
	select CPU_SA110
	select ISA
	select ISA_DMA
	select ZONE_DMA
	select PCI
	help
	  Support for the StrongARM based Digital DNARD machine, also known
	  as "Shark" (<http://www.shark-linux.de/shark.html>).

config ARCH_LH7A40X
	bool "Sharp LH7A40X"
	select CPU_ARM922T
	select ARCH_DISCONTIGMEM_ENABLE if !LH7A40X_CONTIGMEM
	select ARCH_SPARSEMEM_ENABLE if !LH7A40X_CONTIGMEM
	help
	  Say Y here for systems based on one of the Sharp LH7A40X
	  System on a Chip processors.  These CPUs include an ARM922T
	  core with a wide array of integrated devices for
	  hand-held and low-power applications.

config ARCH_DAVINCI
	bool "TI DaVinci"
	select CPU_ARM926T
	select GENERIC_TIME
	select GENERIC_CLOCKEVENTS
	select GENERIC_GPIO
	select ARCH_REQUIRE_GPIOLIB
	select HAVE_CLK
	select ZONE_DMA
	help
	  Support for TI's DaVinci platform.

config ARCH_OMAP
	bool "TI OMAP"
	select GENERIC_GPIO
	select HAVE_CLK
	select ARCH_REQUIRE_GPIOLIB
	select GENERIC_TIME
	select GENERIC_CLOCKEVENTS
	help
	  Support for TI's OMAP platform (OMAP1 and OMAP2).

config ARCH_MSM
	bool "Qualcomm MSM"
	select CPU_V6
	select GENERIC_TIME
	select GENERIC_CLOCKEVENTS
	help
	  Support for Qualcomm MSM7K based systems.  This runs on the ARM11
	  apps processor of the MSM7K and depends on a shared memory
	  interface to the ARM9 modem processor which runs the baseband stack
	  and controls some vital subsystems (clock and power control, etc).

endchoice

source "arch/arm/mach-clps711x/Kconfig"

source "arch/arm/mach-ep93xx/Kconfig"

source "arch/arm/mach-footbridge/Kconfig"

source "arch/arm/mach-integrator/Kconfig"

source "arch/arm/mach-iop32x/Kconfig"

source "arch/arm/mach-iop33x/Kconfig"

source "arch/arm/mach-iop13xx/Kconfig"

source "arch/arm/mach-ixp4xx/Kconfig"

source "arch/arm/mach-ixp2000/Kconfig"

source "arch/arm/mach-ixp23xx/Kconfig"

source "arch/arm/mach-loki/Kconfig"

source "arch/arm/mach-mv78xx0/Kconfig"

source "arch/arm/mach-pxa/Kconfig"

source "arch/arm/mach-sa1100/Kconfig"

source "arch/arm/plat-omap/Kconfig"

source "arch/arm/mach-omap1/Kconfig"

source "arch/arm/mach-omap2/Kconfig"

source "arch/arm/mach-orion5x/Kconfig"

source "arch/arm/mach-kirkwood/Kconfig"

source "arch/arm/plat-s3c24xx/Kconfig"
source "arch/arm/plat-s3c/Kconfig"

if ARCH_S3C2410
source "arch/arm/mach-s3c2400/Kconfig"
source "arch/arm/mach-s3c2410/Kconfig"
source "arch/arm/mach-s3c2412/Kconfig"
source "arch/arm/mach-s3c2440/Kconfig"
source "arch/arm/mach-s3c2442/Kconfig"
source "arch/arm/mach-s3c2443/Kconfig"
endif

source "arch/arm/mach-lh7a40x/Kconfig"

source "arch/arm/mach-imx/Kconfig"

source "arch/arm/mach-h720x/Kconfig"

source "arch/arm/mach-versatile/Kconfig"

source "arch/arm/mach-aaec2000/Kconfig"

source "arch/arm/mach-realview/Kconfig"

source "arch/arm/mach-at91/Kconfig"

source "arch/arm/plat-mxc/Kconfig"

source "arch/arm/mach-netx/Kconfig"

source "arch/arm/mach-ns9xxx/Kconfig"

source "arch/arm/mach-davinci/Kconfig"

source "arch/arm/mach-ks8695/Kconfig"

source "arch/arm/mach-msm/Kconfig"

# Definitions to make life easier
config ARCH_ACORN
	bool

config PLAT_IOP
	bool

config PLAT_ORION
	bool

source arch/arm/mm/Kconfig

config IWMMXT
	bool "Enable iWMMXt support"
	depends on CPU_XSCALE || CPU_XSC3
	default y if PXA27x || PXA3xx
	help
	  Enable support for iWMMXt context switching at run time if
	  running on a CPU that supports it.

#  bool 'Use XScale PMU as timer source' CONFIG_XSCALE_PMU_TIMER
config XSCALE_PMU
	bool
	depends on CPU_XSCALE && !XSCALE_PMU_TIMER
	default y

if !MMU
source "arch/arm/Kconfig-nommu"
endif

endmenu

source "arch/arm/common/Kconfig"

config FORCE_MAX_ZONEORDER
	int
	depends on SA1111
	default "9"

menu "Bus support"

config ARM_AMBA
	bool

config ISA
	bool
	help
	  Find out whether you have ISA slots on your motherboard.  ISA is the
	  name of a bus system, i.e. the way the CPU talks to the other stuff
	  inside your box.  Other bus systems are PCI, EISA, MicroChannel
	  (MCA) or VESA.  ISA is an older system, now being displaced by PCI;
	  newer boards don't support it.  If you have ISA, say Y, otherwise N.

# Select ISA DMA controller support
config ISA_DMA
	bool
	select ISA_DMA_API

# Select ISA DMA interface
config ISA_DMA_API
	bool

config PCI
	bool "PCI support" if ARCH_INTEGRATOR_AP || ARCH_VERSATILE_PB || ARCH_IXP4XX || ARCH_KS8695 || MACH_ARMCORE
	help
	  Find out whether you have a PCI motherboard. PCI is the name of a
	  bus system, i.e. the way the CPU talks to the other stuff inside
	  your box. Other bus systems are ISA, EISA, MicroChannel (MCA) or
	  VESA. If you have PCI, say Y, otherwise N.

config PCI_SYSCALL
	def_bool PCI

# Select the host bridge type
config PCI_HOST_VIA82C505
	bool
	depends on PCI && ARCH_SHARK
	default y

config PCI_HOST_ITE8152
	bool
	depends on PCI && MACH_ARMCORE
	default y
	select DMABOUNCE

source "drivers/pci/Kconfig"

source "drivers/pcmcia/Kconfig"

endmenu

menu "Kernel Features"

source "kernel/time/Kconfig"

config SMP
	bool "Symmetric Multi-Processing (EXPERIMENTAL)"
	depends on EXPERIMENTAL && (REALVIEW_EB_ARM11MP || MACH_REALVIEW_PB11MP)
	select USE_GENERIC_SMP_HELPERS
	help
	  This enables support for systems with more than one CPU. If you have
	  a system with only one CPU, like most personal computers, say N. If
	  you have a system with more than one CPU, say Y.

	  If you say N here, the kernel will run on single and multiprocessor
	  machines, but will use only one CPU of a multiprocessor machine. If
	  you say Y here, the kernel will run on many, but not all, single
	  processor machines. On a single processor machine, the kernel will
	  run faster if you say N here.

	  See also <file:Documentation/i386/IO-APIC.txt>,
	  <file:Documentation/nmi_watchdog.txt> and the SMP-HOWTO available at
	  <http://www.linuxdoc.org/docs.html#howto>.

	  If you don't know what to do here, say N.

choice
	prompt "Memory split"
	default VMSPLIT_3G
	help
	  Select the desired split between kernel and user memory.

	  If you are not absolutely sure what you are doing, leave this
	  option alone!

	config VMSPLIT_3G
		bool "3G/1G user/kernel split"
	config VMSPLIT_2G
		bool "2G/2G user/kernel split"
	config VMSPLIT_1G
		bool "1G/3G user/kernel split"
endchoice

config PAGE_OFFSET
	hex
	default 0x40000000 if VMSPLIT_1G
	default 0x80000000 if VMSPLIT_2G
	default 0xC0000000

config NR_CPUS
	int "Maximum number of CPUs (2-32)"
	range 2 32
	depends on SMP
	default "4"

config HOTPLUG_CPU
	bool "Support for hot-pluggable CPUs (EXPERIMENTAL)"
	depends on SMP && HOTPLUG && EXPERIMENTAL
	help
	  Say Y here to experiment with turning CPUs off and on.  CPUs
	  can be controlled through /sys/devices/system/cpu.

config LOCAL_TIMERS
	bool "Use local timer interrupts"
	depends on SMP && (REALVIEW_EB_ARM11MP || MACH_REALVIEW_PB11MP)
	default y
	help
	  Enable support for local timers on SMP platforms, rather then the
	  legacy IPI broadcast method.  Local timers allows the system
	  accounting to be spread across the timer interval, preventing a
	  "thundering herd" at every timer tick.

config PREEMPT
	bool "Preemptible Kernel (EXPERIMENTAL)"
	depends on EXPERIMENTAL
	help
	  This option reduces the latency of the kernel when reacting to
	  real-time or interactive events by allowing a low priority process to
	  be preempted even if it is in kernel mode executing a system call.
	  This allows applications to run more reliably even when the system is
	  under load.

	  Say Y here if you are building a kernel for a desktop, embedded
	  or real-time system.  Say N if you are unsure.

config HZ
	int
	default 128 if ARCH_L7200
	default 200 if ARCH_EBSA110 || ARCH_S3C2410
	default OMAP_32K_TIMER_HZ if ARCH_OMAP && OMAP_32K_TIMER
	default AT91_TIMER_HZ if ARCH_AT91
	default 100

config AEABI
	bool "Use the ARM EABI to compile the kernel"
	help
	  This option allows for the kernel to be compiled using the latest
	  ARM ABI (aka EABI).  This is only useful if you are using a user
	  space environment that is also compiled with EABI.

	  Since there are major incompatibilities between the legacy ABI and
	  EABI, especially with regard to structure member alignment, this
	  option also changes the kernel syscall calling convention to
	  disambiguate both ABIs and allow for backward compatibility support
	  (selected with CONFIG_OABI_COMPAT).

	  To use this you need GCC version 4.0.0 or later.

config OABI_COMPAT
	bool "Allow old ABI binaries to run with this kernel (EXPERIMENTAL)"
	depends on AEABI && EXPERIMENTAL
	default y
	help
	  This option preserves the old syscall interface along with the
	  new (ARM EABI) one. It also provides a compatibility layer to
	  intercept syscalls that have structure arguments which layout
	  in memory differs between the legacy ABI and the new ARM EABI
	  (only for non "thumb" binaries). This option adds a tiny
	  overhead to all syscalls and produces a slightly larger kernel.
	  If you know you'll be using only pure EABI user space then you
	  can say N here. If this option is not selected and you attempt
	  to execute a legacy ABI binary then the result will be
	  UNPREDICTABLE (in fact it can be predicted that it won't work
	  at all). If in doubt say Y.

config ARCH_FLATMEM_HAS_HOLES
	bool
	default y
	depends on FLATMEM

# Discontigmem is deprecated
config ARCH_DISCONTIGMEM_ENABLE
	bool

config ARCH_SPARSEMEM_ENABLE
	bool

config ARCH_SPARSEMEM_DEFAULT
	def_bool ARCH_SPARSEMEM_ENABLE

config ARCH_SELECT_MEMORY_MODEL
	def_bool ARCH_DISCONTIGMEM_ENABLE && ARCH_SPARSEMEM_ENABLE

config NODES_SHIFT
	int
	default "4" if ARCH_LH7A40X
	default "2"
	depends on NEED_MULTIPLE_NODES

source "mm/Kconfig"

config LEDS
	bool "Timer and CPU usage LEDs"
	depends on ARCH_CDB89712 || ARCH_EBSA110 || \
		   ARCH_EBSA285 || ARCH_IMX || ARCH_INTEGRATOR || \
		   ARCH_LUBBOCK || MACH_MAINSTONE || ARCH_NETWINDER || \
		   ARCH_OMAP || ARCH_P720T || ARCH_PXA_IDP || \
		   ARCH_SA1100 || ARCH_SHARK || ARCH_VERSATILE || \
		   ARCH_AT91 || ARCH_DAVINCI || \
		   ARCH_KS8695 || MACH_RD88F5182
	help
	  If you say Y here, the LEDs on your machine will be used
	  to provide useful information about your current system status.

	  If you are compiling a kernel for a NetWinder or EBSA-285, you will
	  be able to select which LEDs are active using the options below. If
	  you are compiling a kernel for the EBSA-110 or the LART however, the
	  red LED will simply flash regularly to indicate that the system is
	  still functional. It is safe to say Y here if you have a CATS
	  system, but the driver will do nothing.

config LEDS_TIMER
	bool "Timer LED" if (!ARCH_CDB89712 && !ARCH_OMAP) || \
			    OMAP_OSK_MISTRAL || MACH_OMAP_H2 \
			    || MACH_OMAP_PERSEUS2
	depends on LEDS
	depends on !GENERIC_CLOCKEVENTS
	default y if ARCH_EBSA110
	help
	  If you say Y here, one of the system LEDs (the green one on the
	  NetWinder, the amber one on the EBSA285, or the red one on the LART)
	  will flash regularly to indicate that the system is still
	  operational. This is mainly useful to kernel hackers who are
	  debugging unstable kernels.

	  The LART uses the same LED for both Timer LED and CPU usage LED
	  functions. You may choose to use both, but the Timer LED function
	  will overrule the CPU usage LED.

config LEDS_CPU
	bool "CPU usage LED" if (!ARCH_CDB89712 && !ARCH_EBSA110 && \
			!ARCH_OMAP) \
			|| OMAP_OSK_MISTRAL || MACH_OMAP_H2 \
			|| MACH_OMAP_PERSEUS2
	depends on LEDS
	help
	  If you say Y here, the red LED will be used to give a good real
	  time indication of CPU usage, by lighting whenever the idle task
	  is not currently executing.

	  The LART uses the same LED for both Timer LED and CPU usage LED
	  functions. You may choose to use both, but the Timer LED function
	  will overrule the CPU usage LED.

config ALIGNMENT_TRAP
	bool
	depends on CPU_CP15_MMU
	default y if !ARCH_EBSA110
	help
	  ARM processors cannot fetch/store information which is not
	  naturally aligned on the bus, i.e., a 4 byte fetch must start at an
	  address divisible by 4. On 32-bit ARM processors, these non-aligned
	  fetch/store instructions will be emulated in software if you say
	  here, which has a severe performance impact. This is necessary for
	  correct operation of some network protocols. With an IP-only
	  configuration it is safe to say N, otherwise say Y.

endmenu

menu "Boot options"

# Compressed boot loader in ROM.  Yes, we really want to ask about
# TEXT and BSS so we preserve their values in the config files.
config ZBOOT_ROM_TEXT
	hex "Compressed ROM boot loader base address"
	default "0"
	help
	  The physical address at which the ROM-able zImage is to be
	  placed in the target.  Platforms which normally make use of
	  ROM-able zImage formats normally set this to a suitable
	  value in their defconfig file.

	  If ZBOOT_ROM is not enabled, this has no effect.

config ZBOOT_ROM_BSS
	hex "Compressed ROM boot loader BSS address"
	default "0"
	help
	  The base address of an area of read/write memory in the target
	  for the ROM-able zImage which must be available while the
	  decompressor is running. It must be large enough to hold the
	  entire decompressed kernel plus an additional 128 KiB.
	  Platforms which normally make use of ROM-able zImage formats
	  normally set this to a suitable value in their defconfig file.

	  If ZBOOT_ROM is not enabled, this has no effect.

config ZBOOT_ROM
	bool "Compressed boot loader in ROM/flash"
	depends on ZBOOT_ROM_TEXT != ZBOOT_ROM_BSS
	help
	  Say Y here if you intend to execute your compressed kernel image
	  (zImage) directly from ROM or flash.  If unsure, say N.

config CMDLINE
	string "Default kernel command string"
	default ""
	help
	  On some architectures (EBSA110 and CATS), there is currently no way
	  for the boot loader to pass arguments to the kernel. For these
	  architectures, you should supply some command-line options at build
	  time by entering them here. As a minimum, you should specify the
	  memory size and the root device (e.g., mem=64M root=/dev/nfs).

config XIP_KERNEL
	bool "Kernel Execute-In-Place from ROM"
	depends on !ZBOOT_ROM
	help
	  Execute-In-Place allows the kernel to run from non-volatile storage
	  directly addressable by the CPU, such as NOR flash. This saves RAM
	  space since the text section of the kernel is not loaded from flash
	  to RAM.  Read-write sections, such as the data section and stack,
	  are still copied to RAM.  The XIP kernel is not compressed since
	  it has to run directly from flash, so it will take more space to
	  store it.  The flash address used to link the kernel object files,
	  and for storing it, is configuration dependent. Therefore, if you
	  say Y here, you must know the proper physical address where to
	  store the kernel image depending on your own flash memory usage.

	  Also note that the make target becomes "make xipImage" rather than
	  "make zImage" or "make Image".  The final kernel binary to put in
	  ROM memory will be arch/arm/boot/xipImage.

	  If unsure, say N.

config XIP_PHYS_ADDR
	hex "XIP Kernel Physical Location"
	depends on XIP_KERNEL
	default "0x00080000"
	help
	  This is the physical address in your flash memory the kernel will
	  be linked for and stored to.  This address is dependent on your
	  own flash usage.

config KEXEC
	bool "Kexec system call (EXPERIMENTAL)"
	depends on EXPERIMENTAL
	help
	  kexec is a system call that implements the ability to shutdown your
	  current kernel, and to start another kernel.  It is like a reboot
	  but it is independent of the system firmware.   And like a reboot
	  you can start any kernel with it, not just Linux.

	  It is an ongoing process to be certain the hardware in a machine
	  is properly shutdown, so do not be surprised if this code does not
	  initially work for you.  It may help to enable device hotplugging
	  support.

config ATAGS_PROC
	bool "Export atags in procfs"
	depends on KEXEC
	default y
	help
	  Should the atags used to boot the kernel be exported in an "atags"
	  file in procfs. Useful with kexec.

endmenu

menu "CPU Power Management"

if (ARCH_SA1100 || ARCH_INTEGRATOR || ARCH_OMAP || ARCH_IMX || ARCH_PXA)

source "drivers/cpufreq/Kconfig"

config CPU_FREQ_SA1100
	bool
	depends on CPU_FREQ && (SA1100_H3100 || SA1100_H3600 || SA1100_H3800 || SA1100_LART || SA1100_PLEB || SA1100_BADGE4 || SA1100_HACKKIT)
	default y

config CPU_FREQ_SA1110
	bool
	depends on CPU_FREQ && (SA1100_ASSABET || SA1100_CERF || SA1100_PT_SYSTEM3)
	default y

config CPU_FREQ_INTEGRATOR
	tristate "CPUfreq driver for ARM Integrator CPUs"
	depends on ARCH_INTEGRATOR && CPU_FREQ
	default y
	help
	  This enables the CPUfreq driver for ARM Integrator CPUs.

	  For details, take a look at <file:Documentation/cpu-freq>.

	  If in doubt, say Y.

config CPU_FREQ_IMX
	tristate "CPUfreq driver for i.MX CPUs"
	depends on ARCH_IMX && CPU_FREQ
	default n
	help
	  This enables the CPUfreq driver for i.MX CPUs.

	  If in doubt, say N.

config CPU_FREQ_PXA
	bool
	depends on CPU_FREQ && ARCH_PXA && PXA25x
	default y
	select CPU_FREQ_DEFAULT_GOV_USERSPACE

endif

source "drivers/cpuidle/Kconfig"

endmenu

menu "Floating point emulation"

comment "At least one emulation must be selected"

config FPE_NWFPE
	bool "NWFPE math emulation"
	depends on !AEABI || OABI_COMPAT
	---help---
	  Say Y to include the NWFPE floating point emulator in the kernel.
	  This is necessary to run most binaries. Linux does not currently
	  support floating point hardware so you need to say Y here even if
	  your machine has an FPA or floating point co-processor podule.

	  You may say N here if you are going to load the Acorn FPEmulator
	  early in the bootup.

config FPE_NWFPE_XP
	bool "Support extended precision"
	depends on FPE_NWFPE
	help
	  Say Y to include 80-bit support in the kernel floating-point
	  emulator.  Otherwise, only 32 and 64-bit support is compiled in.
	  Note that gcc does not generate 80-bit operations by default,
	  so in most cases this option only enlarges the size of the
	  floating point emulator without any good reason.

	  You almost surely want to say N here.

config FPE_FASTFPE
	bool "FastFPE math emulation (EXPERIMENTAL)"
	depends on (!AEABI || OABI_COMPAT) && !CPU_32v3 && EXPERIMENTAL
	---help---
	  Say Y here to include the FAST floating point emulator in the kernel.
	  This is an experimental much faster emulator which now also has full
	  precision for the mantissa.  It does not support any exceptions.
	  It is very simple, and approximately 3-6 times faster than NWFPE.

	  It should be sufficient for most programs.  It may be not suitable
	  for scientific calculations, but you have to check this for yourself.
	  If you do not feel you need a faster FP emulation you should better
	  choose NWFPE.

config VFP
	bool "VFP-format floating point maths"
	depends on CPU_V6 || CPU_ARM926T || CPU_V7 || CPU_FEROCEON
	help
	  Say Y to include VFP support code in the kernel. This is needed
	  if your hardware includes a VFP unit.

	  Please see <file:Documentation/arm/VFP/release-notes.txt> for
	  release notes and additional status information.

	  Say N if your target does not have VFP hardware.

config VFPv3
	bool
	depends on VFP
	default y if CPU_V7

config NEON
	bool "Advanced SIMD (NEON) Extension support"
	depends on VFPv3 && CPU_V7
	help
	  Say Y to include support code for NEON, the ARMv7 Advanced SIMD
	  Extension.

endmenu

menu "Userspace binary formats"

source "fs/Kconfig.binfmt"

config ARTHUR
	tristate "RISC OS personality"
	depends on !AEABI
	help
	  Say Y here to include the kernel code necessary if you want to run
	  Acorn RISC OS/Arthur binaries under Linux. This code is still very
	  experimental; if this sounds frightening, say N and sleep in peace.
	  You can also say M here to compile this support as a module (which
	  will be called arthur).

endmenu

menu "Power management options"

source "kernel/power/Kconfig"

config ARCH_SUSPEND_POSSIBLE
	def_bool y

endmenu

source "net/Kconfig"

menu "Device Drivers"

source "drivers/base/Kconfig"

source "drivers/connector/Kconfig"

if ALIGNMENT_TRAP || !CPU_CP15_MMU
source "drivers/mtd/Kconfig"
endif

source "drivers/parport/Kconfig"

source "drivers/pnp/Kconfig"

source "drivers/block/Kconfig"

# misc before ide - BLK_DEV_SGIIOC4 depends on SGI_IOC4

source "drivers/misc/Kconfig"

source "drivers/ide/Kconfig"

source "drivers/scsi/Kconfig"

source "drivers/ata/Kconfig"

source "drivers/md/Kconfig"

source "drivers/message/fusion/Kconfig"

source "drivers/ieee1394/Kconfig"

source "drivers/message/i2o/Kconfig"

source "drivers/net/Kconfig"

source "drivers/isdn/Kconfig"

# input before char - char/joystick depends on it. As does USB.

source "drivers/input/Kconfig"

source "drivers/char/Kconfig"

source "drivers/i2c/Kconfig"

source "drivers/spi/Kconfig"

source "drivers/gpio/Kconfig"

source "drivers/w1/Kconfig"

source "drivers/power/Kconfig"

source "drivers/hwmon/Kconfig"

source "drivers/thermal/Kconfig"

source "drivers/watchdog/Kconfig"

source "drivers/ssb/Kconfig"

#source "drivers/l3/Kconfig"

source "drivers/mfd/Kconfig"

source "drivers/media/Kconfig"

source "drivers/video/Kconfig"

source "sound/Kconfig"

source "drivers/hid/Kconfig"

source "drivers/usb/Kconfig"

source "drivers/uwb/Kconfig"

source "drivers/mmc/Kconfig"

source "drivers/memstick/Kconfig"

source "drivers/accessibility/Kconfig"

source "drivers/leds/Kconfig"

source "drivers/rtc/Kconfig"

source "drivers/dma/Kconfig"

source "drivers/dca/Kconfig"

source "drivers/auxdisplay/Kconfig"

source "drivers/regulator/Kconfig"

source "drivers/uio/Kconfig"

endmenu

source "fs/Kconfig"

source "arch/arm/Kconfig.debug"

source "security/Kconfig"

source "crypto/Kconfig"

source "lib/Kconfig"<|MERGE_RESOLUTION|>--- conflicted
+++ resolved
@@ -247,19 +247,6 @@
 	  This enables support for systems based on the Atmel AT91RM9200,
 	  AT91SAM9 and AT91CAP9 processors.
 
-<<<<<<< HEAD
-config ARCH_CLPS7500
-	bool "Cirrus CL-PS7500FE"
-	select CPU_ARM710
-	select TIMER_ACORN
-	select ISA
-	select NO_IOPORT
-	select ARCH_SPARSEMEM_ENABLE
-	help
-	  Support for the Cirrus Logic PS7500FE system-on-a-chip.
-
-=======
->>>>>>> 635f0258
 config ARCH_CLPS711X
 	bool "Cirrus Logic CLPS711x/EP721x-based"
 	select CPU_ARM720T
