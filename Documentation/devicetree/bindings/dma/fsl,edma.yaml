--- conflicted
+++ resolved
@@ -42,12 +42,9 @@
     const: 2
 
   dma-channels:
-<<<<<<< HEAD
     const: 32
-=======
     minimum: 1
     maximum: 64
->>>>>>> 61945f2f
 
   clocks:
     maxItems: 2
