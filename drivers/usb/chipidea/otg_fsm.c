--- conflicted
+++ resolved
@@ -648,13 +648,7 @@
 				ci_otg_queue_work(ci);
 			}
 		} else if (ci->transceiver->state == OTG_STATE_A_HOST) {
-<<<<<<< HEAD
-			if (!timer_pending(&ci->timer))
-				pm_runtime_get(ci->dev);
-			mod_timer(&ci->timer, jiffies + msecs_to_jiffies(2000));
-=======
 			ci_hdrc_delay_suspend(ci, 2000);
->>>>>>> 2d00c75c
 		}
 	}
 	pm_runtime_put_sync(ci->dev);
