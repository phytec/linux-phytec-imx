/*
 * udc.c - ChipIdea UDC driver
 *
 * Copyright (C) 2008 Chipidea - MIPS Technologies, Inc. All rights reserved.
 *
 * Author: David Lopo
 *
 * This program is free software; you can redistribute it and/or modify
 * it under the terms of the GNU General Public License version 2 as
 * published by the Free Software Foundation.
 */

#include <linux/delay.h>
#include <linux/device.h>
#include <linux/dmapool.h>
#include <linux/err.h>
#include <linux/irqreturn.h>
#include <linux/kernel.h>
#include <linux/slab.h>
#include <linux/pm_runtime.h>
#include <linux/usb/ch9.h>
#include <linux/usb/gadget.h>
#include <linux/usb/chipidea.h>

#include "ci.h"
#include "udc.h"
#include "bits.h"
#include "debug.h"
#include "otg.h"
#include "otg_fsm.h"

/* control endpoint description */
static const struct usb_endpoint_descriptor
ctrl_endpt_out_desc = {
	.bLength         = USB_DT_ENDPOINT_SIZE,
	.bDescriptorType = USB_DT_ENDPOINT,

	.bEndpointAddress = USB_DIR_OUT,
	.bmAttributes    = USB_ENDPOINT_XFER_CONTROL,
	.wMaxPacketSize  = cpu_to_le16(CTRL_PAYLOAD_MAX),
};

static const struct usb_endpoint_descriptor
ctrl_endpt_in_desc = {
	.bLength         = USB_DT_ENDPOINT_SIZE,
	.bDescriptorType = USB_DT_ENDPOINT,

	.bEndpointAddress = USB_DIR_IN,
	.bmAttributes    = USB_ENDPOINT_XFER_CONTROL,
	.wMaxPacketSize  = cpu_to_le16(CTRL_PAYLOAD_MAX),
};

/**
 * hw_ep_bit: calculates the bit number
 * @num: endpoint number
 * @dir: endpoint direction
 *
 * This function returns bit number
 */
static inline int hw_ep_bit(int num, int dir)
{
	return num + (dir ? 16 : 0);
}

static inline int ep_to_bit(struct ci_hdrc *ci, int n)
{
	int fill = 16 - ci->hw_ep_max / 2;

	if (n >= ci->hw_ep_max / 2)
		n += fill;

	return n;
}

/**
 * hw_device_state: enables/disables interrupts (execute without interruption)
 * @dma: 0 => disable, !0 => enable and set dma engine
 *
 * This function returns an error code
 */
static int hw_device_state(struct ci_hdrc *ci, u32 dma)
{
	if (dma) {
		hw_write(ci, OP_ENDPTLISTADDR, ~0, dma);
		/* interrupt, error, port change, reset, sleep/suspend */
		hw_write(ci, OP_USBINTR, ~0,
			     USBi_UI|USBi_UEI|USBi_PCI|USBi_URI|USBi_SLI);
	} else {
		hw_write(ci, OP_USBINTR, ~0, 0);
	}
	return 0;
}

/**
 * hw_ep_flush: flush endpoint fifo (execute without interruption)
 * @num: endpoint number
 * @dir: endpoint direction
 *
 * This function returns an error code
 */
static int hw_ep_flush(struct ci_hdrc *ci, int num, int dir)
{
	int n = hw_ep_bit(num, dir);

	do {
		/* flush any pending transfer */
		hw_write(ci, OP_ENDPTFLUSH, ~0, BIT(n));
		while (hw_read(ci, OP_ENDPTFLUSH, BIT(n)))
			cpu_relax();
	} while (hw_read(ci, OP_ENDPTSTAT, BIT(n)));

	return 0;
}

/**
 * hw_ep_disable: disables endpoint (execute without interruption)
 * @num: endpoint number
 * @dir: endpoint direction
 *
 * This function returns an error code
 */
static int hw_ep_disable(struct ci_hdrc *ci, int num, int dir)
{
	hw_ep_flush(ci, num, dir);
	hw_write(ci, OP_ENDPTCTRL + num,
		 dir ? ENDPTCTRL_TXE : ENDPTCTRL_RXE, 0);
	return 0;
}

/**
 * hw_ep_enable: enables endpoint (execute without interruption)
 * @num:  endpoint number
 * @dir:  endpoint direction
 * @type: endpoint type
 *
 * This function returns an error code
 */
static int hw_ep_enable(struct ci_hdrc *ci, int num, int dir, int type)
{
	u32 mask, data;

	if (dir) {
		mask  = ENDPTCTRL_TXT;  /* type    */
		data  = type << __ffs(mask);

		mask |= ENDPTCTRL_TXS;  /* unstall */
		mask |= ENDPTCTRL_TXR;  /* reset data toggle */
		data |= ENDPTCTRL_TXR;
		mask |= ENDPTCTRL_TXE;  /* enable  */
		data |= ENDPTCTRL_TXE;
	} else {
		mask  = ENDPTCTRL_RXT;  /* type    */
		data  = type << __ffs(mask);

		mask |= ENDPTCTRL_RXS;  /* unstall */
		mask |= ENDPTCTRL_RXR;  /* reset data toggle */
		data |= ENDPTCTRL_RXR;
		mask |= ENDPTCTRL_RXE;  /* enable  */
		data |= ENDPTCTRL_RXE;
	}
	hw_write(ci, OP_ENDPTCTRL + num, mask, data);
	return 0;
}

/**
 * hw_ep_get_halt: return endpoint halt status
 * @num: endpoint number
 * @dir: endpoint direction
 *
 * This function returns 1 if endpoint halted
 */
static int hw_ep_get_halt(struct ci_hdrc *ci, int num, int dir)
{
	u32 mask = dir ? ENDPTCTRL_TXS : ENDPTCTRL_RXS;

	return hw_read(ci, OP_ENDPTCTRL + num, mask) ? 1 : 0;
}

/**
 * hw_test_and_clear_setup_status: test & clear setup status (execute without
 *                                 interruption)
 * @n: endpoint number
 *
 * This function returns setup status
 */
static int hw_test_and_clear_setup_status(struct ci_hdrc *ci, int n)
{
	n = ep_to_bit(ci, n);
	return hw_test_and_clear(ci, OP_ENDPTSETUPSTAT, BIT(n));
}

/**
 * hw_ep_prime: primes endpoint (execute without interruption)
 * @num:     endpoint number
 * @dir:     endpoint direction
 * @is_ctrl: true if control endpoint
 *
 * This function returns an error code
 */
static int hw_ep_prime(struct ci_hdrc *ci, int num, int dir, int is_ctrl)
{
	int n = hw_ep_bit(num, dir);

	if (is_ctrl && dir == RX && hw_read(ci, OP_ENDPTSETUPSTAT, BIT(num)))
		return -EAGAIN;

	hw_write(ci, OP_ENDPTPRIME, ~0, BIT(n));

	while (hw_read(ci, OP_ENDPTPRIME, BIT(n)))
		cpu_relax();
	if (is_ctrl && dir == RX && hw_read(ci, OP_ENDPTSETUPSTAT, BIT(num)))
		return -EAGAIN;

	/* status shoult be tested according with manual but it doesn't work */
	return 0;
}

/**
 * hw_ep_set_halt: configures ep halt & resets data toggle after clear (execute
 *                 without interruption)
 * @num:   endpoint number
 * @dir:   endpoint direction
 * @value: true => stall, false => unstall
 *
 * This function returns an error code
 */
static int hw_ep_set_halt(struct ci_hdrc *ci, int num, int dir, int value)
{
	if (value != 0 && value != 1)
		return -EINVAL;

	do {
		enum ci_hw_regs reg = OP_ENDPTCTRL + num;
		u32 mask_xs = dir ? ENDPTCTRL_TXS : ENDPTCTRL_RXS;
		u32 mask_xr = dir ? ENDPTCTRL_TXR : ENDPTCTRL_RXR;

		/* data toggle - reserved for EP0 but it's in ESS */
		hw_write(ci, reg, mask_xs|mask_xr,
			  value ? mask_xs : mask_xr);
	} while (value != hw_ep_get_halt(ci, num, dir));

	return 0;
}

/**
 * hw_is_port_high_speed: test if port is high speed
 *
 * This function returns true if high speed port
 */
static int hw_port_is_high_speed(struct ci_hdrc *ci)
{
	return ci->hw_bank.lpm ? hw_read(ci, OP_DEVLC, DEVLC_PSPD) :
		hw_read(ci, OP_PORTSC, PORTSC_HSP);
}

/**
 * hw_test_and_clear_complete: test & clear complete status (execute without
 *                             interruption)
 * @n: endpoint number
 *
 * This function returns complete status
 */
static int hw_test_and_clear_complete(struct ci_hdrc *ci, int n)
{
	n = ep_to_bit(ci, n);
	return hw_test_and_clear(ci, OP_ENDPTCOMPLETE, BIT(n));
}

/**
 * hw_test_and_clear_intr_active: test & clear active interrupts (execute
 *                                without interruption)
 *
 * This function returns active interrutps
 */
static u32 hw_test_and_clear_intr_active(struct ci_hdrc *ci)
{
	u32 reg = hw_read_intr_status(ci) & hw_read_intr_enable(ci);

	hw_write(ci, OP_USBSTS, ~0, reg);
	return reg;
}

/**
 * hw_test_and_clear_setup_guard: test & clear setup guard (execute without
 *                                interruption)
 *
 * This function returns guard value
 */
static int hw_test_and_clear_setup_guard(struct ci_hdrc *ci)
{
	return hw_test_and_write(ci, OP_USBCMD, USBCMD_SUTW, 0);
}

/**
 * hw_test_and_set_setup_guard: test & set setup guard (execute without
 *                              interruption)
 *
 * This function returns guard value
 */
static int hw_test_and_set_setup_guard(struct ci_hdrc *ci)
{
	return hw_test_and_write(ci, OP_USBCMD, USBCMD_SUTW, USBCMD_SUTW);
}

/**
 * hw_usb_set_address: configures USB address (execute without interruption)
 * @value: new USB address
 *
 * This function explicitly sets the address, without the "USBADRA" (advance)
 * feature, which is not supported by older versions of the controller.
 */
static void hw_usb_set_address(struct ci_hdrc *ci, u8 value)
{
	hw_write(ci, OP_DEVICEADDR, DEVICEADDR_USBADR,
		 value << __ffs(DEVICEADDR_USBADR));
}

/**
 * hw_usb_reset: restart device after a bus reset (execute without
 *               interruption)
 *
 * This function returns an error code
 */
static int hw_usb_reset(struct ci_hdrc *ci)
{
	hw_usb_set_address(ci, 0);

	/* ESS flushes only at end?!? */
	hw_write(ci, OP_ENDPTFLUSH,    ~0, ~0);

	/* clear setup token semaphores */
	hw_write(ci, OP_ENDPTSETUPSTAT, 0,  0);

	/* clear complete status */
	hw_write(ci, OP_ENDPTCOMPLETE,  0,  0);

	/* wait until all bits cleared */
	while (hw_read(ci, OP_ENDPTPRIME, ~0))
		udelay(10);             /* not RTOS friendly */

	/* reset all endpoints ? */

	/* reset internal status and wait for further instructions
	   no need to verify the port reset status (ESS does it) */

	return 0;
}

/******************************************************************************
 * UTIL block
 *****************************************************************************/

static int add_td_to_list(struct ci_hw_ep *hwep, struct ci_hw_req *hwreq,
			  unsigned length)
{
	int i;
	u32 temp;
	struct td_node *lastnode, *node = kzalloc(sizeof(struct td_node),
						  GFP_ATOMIC);

	if (node == NULL)
		return -ENOMEM;

	node->ptr = dma_pool_alloc(hwep->td_pool, GFP_ATOMIC,
				   &node->dma);
	if (node->ptr == NULL) {
		kfree(node);
		return -ENOMEM;
	}

	memset(node->ptr, 0, sizeof(struct ci_hw_td));
	node->ptr->token = cpu_to_le32(length << __ffs(TD_TOTAL_BYTES));
	node->ptr->token &= cpu_to_le32(TD_TOTAL_BYTES);
	node->ptr->token |= cpu_to_le32(TD_STATUS_ACTIVE);
	if (hwep->type == USB_ENDPOINT_XFER_ISOC && hwep->dir == TX) {
		u32 mul = hwreq->req.length / hwep->ep.maxpacket;

		if (hwreq->req.length == 0
				|| hwreq->req.length % hwep->ep.maxpacket)
			mul++;
		node->ptr->token |= mul << __ffs(TD_MULTO);
	}

	temp = (u32) (hwreq->req.dma + hwreq->req.actual);
	if (length) {
		node->ptr->page[0] = cpu_to_le32(temp);
		for (i = 1; i < TD_PAGE_COUNT; i++) {
			u32 page = temp + i * CI_HDRC_PAGE_SIZE;
			page &= ~TD_RESERVED_MASK;
			node->ptr->page[i] = cpu_to_le32(page);
		}
	}

	hwreq->req.actual += length;

	if (!list_empty(&hwreq->tds)) {
		/* get the last entry */
		lastnode = list_entry(hwreq->tds.prev,
				struct td_node, td);
		lastnode->ptr->next = cpu_to_le32(node->dma);
	}

	INIT_LIST_HEAD(&node->td);
	list_add_tail(&node->td, &hwreq->tds);

	return 0;
}

/**
 * _usb_addr: calculates endpoint address from direction & number
 * @ep:  endpoint
 */
static inline u8 _usb_addr(struct ci_hw_ep *ep)
{
	return ((ep->dir == TX) ? USB_ENDPOINT_DIR_MASK : 0) | ep->num;
}

/**
 * _hardware_queue: configures a request at hardware level
 * @gadget: gadget
 * @hwep:   endpoint
 *
 * This function returns an error code
 */
static int _hardware_enqueue(struct ci_hw_ep *hwep, struct ci_hw_req *hwreq)
{
	struct ci_hdrc *ci = hwep->ci;
	int ret = 0;
	unsigned rest = hwreq->req.length;
	int pages = TD_PAGE_COUNT;
	struct td_node *firstnode, *lastnode;

	/* don't queue twice */
	if (hwreq->req.status == -EALREADY)
		return -EALREADY;

	hwreq->req.status = -EALREADY;

	ret = usb_gadget_map_request(&ci->gadget, &hwreq->req, hwep->dir);
	if (ret)
		return ret;

	/*
	 * The first buffer could be not page aligned.
	 * In that case we have to span into one extra td.
	 */
	if (hwreq->req.dma % PAGE_SIZE)
		pages--;

	if (rest == 0)
		add_td_to_list(hwep, hwreq, 0);

	while (rest > 0) {
		unsigned count = min(hwreq->req.length - hwreq->req.actual,
					(unsigned)(pages * CI_HDRC_PAGE_SIZE));
		add_td_to_list(hwep, hwreq, count);
		rest -= count;
	}

	if (hwreq->req.zero && hwreq->req.length
	    && (hwreq->req.length % hwep->ep.maxpacket == 0))
		add_td_to_list(hwep, hwreq, 0);

	firstnode = list_first_entry(&hwreq->tds, struct td_node, td);

	lastnode = list_entry(hwreq->tds.prev,
		struct td_node, td);

	lastnode->ptr->next = cpu_to_le32(TD_TERMINATE);
	if (!hwreq->req.no_interrupt)
		lastnode->ptr->token |= cpu_to_le32(TD_IOC);
	wmb();

	hwreq->req.actual = 0;
	if (!list_empty(&hwep->qh.queue)) {
		struct ci_hw_req *hwreqprev;
		int n = hw_ep_bit(hwep->num, hwep->dir);
		int tmp_stat;
		struct td_node *prevlastnode;
		u32 next = firstnode->dma & TD_ADDR_MASK;

		hwreqprev = list_entry(hwep->qh.queue.prev,
				struct ci_hw_req, queue);
		prevlastnode = list_entry(hwreqprev->tds.prev,
				struct td_node, td);

		prevlastnode->ptr->next = cpu_to_le32(next);
		wmb();
		if (hw_read(ci, OP_ENDPTPRIME, BIT(n)))
			goto done;
		do {
			hw_write(ci, OP_USBCMD, USBCMD_ATDTW, USBCMD_ATDTW);
			tmp_stat = hw_read(ci, OP_ENDPTSTAT, BIT(n));
		} while (!hw_read(ci, OP_USBCMD, USBCMD_ATDTW));
		hw_write(ci, OP_USBCMD, USBCMD_ATDTW, 0);
		if (tmp_stat)
			goto done;
	}

	/*  QH configuration */
	hwep->qh.ptr->td.next = cpu_to_le32(firstnode->dma);
	hwep->qh.ptr->td.token &=
		cpu_to_le32(~(TD_STATUS_HALTED|TD_STATUS_ACTIVE));

	if (hwep->type == USB_ENDPOINT_XFER_ISOC && hwep->dir == RX) {
		u32 mul = hwreq->req.length / hwep->ep.maxpacket;

		if (hwreq->req.length == 0
				|| hwreq->req.length % hwep->ep.maxpacket)
			mul++;
		hwep->qh.ptr->cap |= mul << __ffs(QH_MULT);
	}

	wmb();   /* synchronize before ep prime */

	ret = hw_ep_prime(ci, hwep->num, hwep->dir,
			   hwep->type == USB_ENDPOINT_XFER_CONTROL);
done:
	return ret;
}

/*
 * free_pending_td: remove a pending request for the endpoint
 * @hwep: endpoint
 */
static void free_pending_td(struct ci_hw_ep *hwep)
{
	struct td_node *pending = hwep->pending_td;

	dma_pool_free(hwep->td_pool, pending->ptr, pending->dma);
	hwep->pending_td = NULL;
	kfree(pending);
}

/**
 * _hardware_dequeue: handles a request at hardware level
 * @gadget: gadget
 * @hwep:   endpoint
 *
 * This function returns an error code
 */
static int _hardware_dequeue(struct ci_hw_ep *hwep, struct ci_hw_req *hwreq)
{
	u32 tmptoken;
	struct td_node *node, *tmpnode;
	unsigned remaining_length;
	unsigned actual = hwreq->req.length;

	if (hwreq->req.status != -EALREADY)
		return -EINVAL;

	hwreq->req.status = 0;

	list_for_each_entry_safe(node, tmpnode, &hwreq->tds, td) {
		tmptoken = le32_to_cpu(node->ptr->token);
		if ((TD_STATUS_ACTIVE & tmptoken) != 0) {
			hwreq->req.status = -EALREADY;
			return -EBUSY;
		}

		remaining_length = (tmptoken & TD_TOTAL_BYTES);
		remaining_length >>= __ffs(TD_TOTAL_BYTES);
		actual -= remaining_length;

		hwreq->req.status = tmptoken & TD_STATUS;
		if ((TD_STATUS_HALTED & hwreq->req.status)) {
			hwreq->req.status = -EPIPE;
			break;
		} else if ((TD_STATUS_DT_ERR & hwreq->req.status)) {
			hwreq->req.status = -EPROTO;
			break;
		} else if ((TD_STATUS_TR_ERR & hwreq->req.status)) {
			hwreq->req.status = -EILSEQ;
			break;
		}

		if (remaining_length) {
			if (hwep->dir) {
				hwreq->req.status = -EPROTO;
				break;
			}
		}
		/*
		 * As the hardware could still address the freed td
		 * which will run the udc unusable, the cleanup of the
		 * td has to be delayed by one.
		 */
		if (hwep->pending_td)
			free_pending_td(hwep);

		hwep->pending_td = node;
		list_del_init(&node->td);
	}

	usb_gadget_unmap_request(&hwep->ci->gadget, &hwreq->req, hwep->dir);

	hwreq->req.actual += actual;

	if (hwreq->req.status)
		return hwreq->req.status;

	return hwreq->req.actual;
}

/**
 * _ep_nuke: dequeues all endpoint requests
 * @hwep: endpoint
 *
 * This function returns an error code
 * Caller must hold lock
 */
static int _ep_nuke(struct ci_hw_ep *hwep)
__releases(hwep->lock)
__acquires(hwep->lock)
{
	struct td_node *node, *tmpnode;
	if (hwep == NULL)
		return -EINVAL;

	hw_ep_flush(hwep->ci, hwep->num, hwep->dir);

	while (!list_empty(&hwep->qh.queue)) {

		/* pop oldest request */
		struct ci_hw_req *hwreq = list_entry(hwep->qh.queue.next,
						     struct ci_hw_req, queue);

		list_for_each_entry_safe(node, tmpnode, &hwreq->tds, td) {
			dma_pool_free(hwep->td_pool, node->ptr, node->dma);
			list_del_init(&node->td);
			node->ptr = NULL;
			kfree(node);
		}

		list_del_init(&hwreq->queue);
		hwreq->req.status = -ESHUTDOWN;

		if (hwreq->req.complete != NULL) {
			spin_unlock(hwep->lock);
			hwreq->req.complete(&hwep->ep, &hwreq->req);
			spin_lock(hwep->lock);
		}
	}

	if (hwep->pending_td)
		free_pending_td(hwep);

	return 0;
}

/**
 * _gadget_stop_activity: stops all USB activity, flushes & disables all endpts
 * @gadget: gadget
 *
 * This function returns an error code
 */
static int _gadget_stop_activity(struct usb_gadget *gadget)
{
	struct usb_ep *ep;
	struct ci_hdrc    *ci = container_of(gadget, struct ci_hdrc, gadget);
	unsigned long flags;

	/* flush all endpoints */
	gadget_for_each_ep(ep, gadget) {
		usb_ep_fifo_flush(ep);
	}
	usb_ep_fifo_flush(&ci->ep0out->ep);
	usb_ep_fifo_flush(&ci->ep0in->ep);

	/* make sure to disable all endpoints */
	gadget_for_each_ep(ep, gadget) {
		usb_ep_disable(ep);
	}

	if (ci->status != NULL) {
		usb_ep_free_request(&ci->ep0in->ep, ci->status);
		ci->status = NULL;
	}

	spin_lock_irqsave(&ci->lock, flags);
	ci->gadget.speed = USB_SPEED_UNKNOWN;
	ci->remote_wakeup = 0;
	ci->suspended = 0;
	spin_unlock_irqrestore(&ci->lock, flags);

	return 0;
}

/******************************************************************************
 * ISR block
 *****************************************************************************/
/**
 * isr_reset_handler: USB reset interrupt handler
 * @ci: UDC device
 *
 * This function resets USB engine after a bus reset occurred
 */
static void isr_reset_handler(struct ci_hdrc *ci)
__releases(ci->lock)
__acquires(ci->lock)
{
	int retval;

	spin_unlock(&ci->lock);
	if (ci->gadget.speed != USB_SPEED_UNKNOWN) {
		if (ci->driver)
			ci->driver->disconnect(&ci->gadget);
	}

	retval = _gadget_stop_activity(&ci->gadget);
	if (retval)
		goto done;

	retval = hw_usb_reset(ci);
	if (retval)
		goto done;

	ci->status = usb_ep_alloc_request(&ci->ep0in->ep, GFP_ATOMIC);
	if (ci->status == NULL)
		retval = -ENOMEM;

	usb_gadget_set_state(&ci->gadget, USB_STATE_DEFAULT);

done:
	spin_lock(&ci->lock);

	if (retval)
		dev_err(ci->dev, "error: %i\n", retval);
}

/**
 * isr_get_status_complete: get_status request complete function
 * @ep:  endpoint
 * @req: request handled
 *
 * Caller must release lock
 */
static void isr_get_status_complete(struct usb_ep *ep, struct usb_request *req)
{
	if (ep == NULL || req == NULL)
		return;

	kfree(req->buf);
	usb_ep_free_request(ep, req);
}

/**
 * _ep_queue: queues (submits) an I/O request to an endpoint
 *
 * Caller must hold lock
 */
static int _ep_queue(struct usb_ep *ep, struct usb_request *req,
		    gfp_t __maybe_unused gfp_flags)
{
	struct ci_hw_ep  *hwep  = container_of(ep,  struct ci_hw_ep, ep);
	struct ci_hw_req *hwreq = container_of(req, struct ci_hw_req, req);
	struct ci_hdrc *ci = hwep->ci;
	int retval = 0;

	if (ep == NULL || req == NULL || hwep->ep.desc == NULL)
		return -EINVAL;

	if (hwep->type == USB_ENDPOINT_XFER_CONTROL) {
		if (req->length)
			hwep = (ci->ep0_dir == RX) ?
			       ci->ep0out : ci->ep0in;
		if (!list_empty(&hwep->qh.queue)) {
			_ep_nuke(hwep);
			retval = -EOVERFLOW;
			dev_warn(hwep->ci->dev, "endpoint ctrl %X nuked\n",
				 _usb_addr(hwep));
		}
	}

	if (usb_endpoint_xfer_isoc(hwep->ep.desc) &&
	    hwreq->req.length > (1 + hwep->ep.mult) * hwep->ep.maxpacket) {
		dev_err(hwep->ci->dev, "request length too big for isochronous\n");
		return -EMSGSIZE;
	}

	/* first nuke then test link, e.g. previous status has not sent */
	if (!list_empty(&hwreq->queue)) {
		dev_err(hwep->ci->dev, "request already in queue\n");
		return -EBUSY;
	}

	/* push request */
	hwreq->req.status = -EINPROGRESS;
	hwreq->req.actual = 0;

	retval = _hardware_enqueue(hwep, hwreq);

	if (retval == -EALREADY)
		retval = 0;
	if (!retval)
		list_add_tail(&hwreq->queue, &hwep->qh.queue);

	return retval;
}

/**
 * isr_get_status_response: get_status request response
 * @ci: ci struct
 * @setup: setup request packet
 *
 * This function returns an error code
 */
static int isr_get_status_response(struct ci_hdrc *ci,
				   struct usb_ctrlrequest *setup)
__releases(hwep->lock)
__acquires(hwep->lock)
{
	struct ci_hw_ep *hwep = ci->ep0in;
	struct usb_request *req = NULL;
	gfp_t gfp_flags = GFP_ATOMIC;
	int dir, num, retval;

	if (hwep == NULL || setup == NULL)
		return -EINVAL;

	spin_unlock(hwep->lock);
	req = usb_ep_alloc_request(&hwep->ep, gfp_flags);
	spin_lock(hwep->lock);
	if (req == NULL)
		return -ENOMEM;

	req->complete = isr_get_status_complete;
	if (setup->wIndex == OTG_STS_SELECTOR)
		req->length = 1;
	else
		req->length = 2;
	req->buf      = kzalloc(req->length, gfp_flags);
	if (req->buf == NULL) {
		retval = -ENOMEM;
		goto err_free_req;
	}

	if ((setup->bRequestType & USB_RECIP_MASK) == USB_RECIP_DEVICE) {
		if ((setup->wIndex == OTG_STS_SELECTOR) &&
					ci_otg_is_fsm_mode(ci)) {
			if (ci->gadget.host_request_flag)
				*(u8 *)req->buf = HOST_REQUEST_FLAG;
			else
				*(u8 *)req->buf = 0;
		} else {
			/* Assume that device is bus powered for now. */
			*(u16 *)req->buf = ci->remote_wakeup << 1;
		}
	} else if ((setup->bRequestType & USB_RECIP_MASK) \
		   == USB_RECIP_ENDPOINT) {
		dir = (le16_to_cpu(setup->wIndex) & USB_ENDPOINT_DIR_MASK) ?
			TX : RX;
		num =  le16_to_cpu(setup->wIndex) & USB_ENDPOINT_NUMBER_MASK;
		*(u16 *)req->buf = hw_ep_get_halt(ci, num, dir);
	}
	/* else do nothing; reserved for future use */

	retval = _ep_queue(&hwep->ep, req, gfp_flags);
	if (retval)
		goto err_free_buf;

	return 0;

 err_free_buf:
	kfree(req->buf);
 err_free_req:
	spin_unlock(hwep->lock);
	usb_ep_free_request(&hwep->ep, req);
	spin_lock(hwep->lock);
	return retval;
}

/**
 * isr_setup_status_complete: setup_status request complete function
 * @ep:  endpoint
 * @req: request handled
 *
 * Caller must release lock. Put the port in test mode if test mode
 * feature is selected.
 */
static void
isr_setup_status_complete(struct usb_ep *ep, struct usb_request *req)
{
	struct ci_hdrc *ci = req->context;
	unsigned long flags;

	if (ci->setaddr) {
		hw_usb_set_address(ci, ci->address);
		ci->setaddr = false;
		if (ci->address)
			usb_gadget_set_state(&ci->gadget, USB_STATE_ADDRESS);
	}

	spin_lock_irqsave(&ci->lock, flags);
	if (ci->test_mode)
		hw_port_test_set(ci, ci->test_mode);
	spin_unlock_irqrestore(&ci->lock, flags);
}

/**
 * isr_setup_status_phase: queues the status phase of a setup transation
 * @ci: ci struct
 *
 * This function returns an error code
 */
static int isr_setup_status_phase(struct ci_hdrc *ci)
{
	int retval;
	struct ci_hw_ep *hwep;

	hwep = (ci->ep0_dir == TX) ? ci->ep0out : ci->ep0in;
	ci->status->context = ci;
	ci->status->complete = isr_setup_status_complete;

	retval = _ep_queue(&hwep->ep, ci->status, GFP_ATOMIC);

	return retval;
}

/**
 * isr_tr_complete_low: transaction complete low level handler
 * @hwep: endpoint
 *
 * This function returns an error code
 * Caller must hold lock
 */
static int isr_tr_complete_low(struct ci_hw_ep *hwep)
__releases(hwep->lock)
__acquires(hwep->lock)
{
	struct ci_hw_req *hwreq, *hwreqtemp;
	struct ci_hw_ep *hweptemp = hwep;
	int retval = 0;

	list_for_each_entry_safe(hwreq, hwreqtemp, &hwep->qh.queue,
			queue) {
		retval = _hardware_dequeue(hwep, hwreq);
		if (retval < 0)
			break;
		list_del_init(&hwreq->queue);
		if (hwreq->req.complete != NULL) {
			spin_unlock(hwep->lock);
			if ((hwep->type == USB_ENDPOINT_XFER_CONTROL) &&
					hwreq->req.length)
				hweptemp = hwep->ci->ep0in;
			hwreq->req.complete(&hweptemp->ep, &hwreq->req);
			spin_lock(hwep->lock);
		}
	}

	if (retval == -EBUSY)
		retval = 0;

	return retval;
}

/**
 * isr_tr_complete_handler: transaction complete interrupt handler
 * @ci: UDC descriptor
 *
 * This function handles traffic events
 */
static void isr_tr_complete_handler(struct ci_hdrc *ci)
__releases(ci->lock)
__acquires(ci->lock)
{
	unsigned i;
	u8 tmode = 0;

	for (i = 0; i < ci->hw_ep_max; i++) {
		struct ci_hw_ep *hwep  = &ci->ci_hw_ep[i];
		int type, num, dir, err = -EINVAL;
		struct usb_ctrlrequest req;

		if (hwep->ep.desc == NULL)
			continue;   /* not configured */

		if (hw_test_and_clear_complete(ci, i)) {
			err = isr_tr_complete_low(hwep);
			if (hwep->type == USB_ENDPOINT_XFER_CONTROL) {
				if (err > 0)   /* needs status phase */
					err = isr_setup_status_phase(ci);
				if (err < 0) {
					spin_unlock(&ci->lock);
					if (usb_ep_set_halt(&hwep->ep))
						dev_err(ci->dev,
							"error: ep_set_halt\n");
					spin_lock(&ci->lock);
				}
			}
		}

		if (hwep->type != USB_ENDPOINT_XFER_CONTROL ||
		    !hw_test_and_clear_setup_status(ci, i))
			continue;

		if (i != 0) {
			dev_warn(ci->dev, "ctrl traffic at endpoint %d\n", i);
			continue;
		}

		/*
		 * Flush data and handshake transactions of previous
		 * setup packet.
		 */
		_ep_nuke(ci->ep0out);
		_ep_nuke(ci->ep0in);

		/* read_setup_packet */
		do {
			hw_test_and_set_setup_guard(ci);
			memcpy(&req, &hwep->qh.ptr->setup, sizeof(req));
		} while (!hw_test_and_clear_setup_guard(ci));

		type = req.bRequestType;

		ci->ep0_dir = (type & USB_DIR_IN) ? TX : RX;

		switch (req.bRequest) {
		case USB_REQ_CLEAR_FEATURE:
			if (type == (USB_DIR_OUT|USB_RECIP_ENDPOINT) &&
					le16_to_cpu(req.wValue) ==
					USB_ENDPOINT_HALT) {
				if (req.wLength != 0)
					break;
				num  = le16_to_cpu(req.wIndex);
				dir = num & USB_ENDPOINT_DIR_MASK;
				num &= USB_ENDPOINT_NUMBER_MASK;
				if (dir) /* TX */
					num += ci->hw_ep_max/2;
				if (!ci->ci_hw_ep[num].wedge) {
					spin_unlock(&ci->lock);
					err = usb_ep_clear_halt(
						&ci->ci_hw_ep[num].ep);
					spin_lock(&ci->lock);
					if (err)
						break;
				}
				err = isr_setup_status_phase(ci);
			} else if (type == (USB_DIR_OUT|USB_RECIP_DEVICE) &&
					le16_to_cpu(req.wValue) ==
					USB_DEVICE_REMOTE_WAKEUP) {
				if (req.wLength != 0)
					break;
				ci->remote_wakeup = 0;
				err = isr_setup_status_phase(ci);
			} else {
				goto delegate;
			}
			break;
		case USB_REQ_GET_STATUS:
			if (type != (USB_DIR_IN|USB_RECIP_DEVICE)   &&
			    type != (USB_DIR_IN|USB_RECIP_ENDPOINT) &&
			    type != (USB_DIR_IN|USB_RECIP_INTERFACE))
				goto delegate;
			if ((le16_to_cpu(req.wLength) != 2 &&
				le16_to_cpu(req.wLength) != 1) ||
					le16_to_cpu(req.wValue) != 0)
				break;
			err = isr_get_status_response(ci, &req);
			break;
		case USB_REQ_SET_ADDRESS:
			if (type != (USB_DIR_OUT|USB_RECIP_DEVICE))
				goto delegate;
			if (le16_to_cpu(req.wLength) != 0 ||
			    le16_to_cpu(req.wIndex)  != 0)
				break;
			ci->address = (u8)le16_to_cpu(req.wValue);
			ci->setaddr = true;
			err = isr_setup_status_phase(ci);
			break;
		case USB_REQ_SET_FEATURE:
			if (type == (USB_DIR_OUT|USB_RECIP_ENDPOINT) &&
					le16_to_cpu(req.wValue) ==
					USB_ENDPOINT_HALT) {
				if (req.wLength != 0)
					break;
				num  = le16_to_cpu(req.wIndex);
				dir = num & USB_ENDPOINT_DIR_MASK;
				num &= USB_ENDPOINT_NUMBER_MASK;
				if (dir) /* TX */
					num += ci->hw_ep_max/2;

				spin_unlock(&ci->lock);
				err = usb_ep_set_halt(&ci->ci_hw_ep[num].ep);
				spin_lock(&ci->lock);
				if (!err)
					isr_setup_status_phase(ci);
			} else if (type == (USB_DIR_OUT|USB_RECIP_DEVICE)) {
				if (req.wLength != 0)
					break;
				switch (le16_to_cpu(req.wValue)) {
				case USB_DEVICE_REMOTE_WAKEUP:
					ci->remote_wakeup = 1;
					err = isr_setup_status_phase(ci);
					break;
				case USB_DEVICE_TEST_MODE:
					tmode = le16_to_cpu(req.wIndex) >> 8;
					switch (tmode) {
					case TEST_J:
					case TEST_K:
					case TEST_SE0_NAK:
					case TEST_PACKET:
					case TEST_FORCE_EN:
						ci->test_mode = tmode;
						err = isr_setup_status_phase(
								ci);
						break;
					default:
						break;
					}
					break;
				case USB_DEVICE_B_HNP_ENABLE:
					if (ci_otg_is_fsm_mode(ci)) {
						ci->gadget.b_hnp_enable = 1;
						err = isr_setup_status_phase(
									ci);
					}
					break;
				default:
					goto delegate;
				}
			} else {
				goto delegate;
			}
			break;
		default:
delegate:
			if (req.wLength == 0)   /* no data phase */
				ci->ep0_dir = TX;

			spin_unlock(&ci->lock);
			err = ci->driver->setup(&ci->gadget, &req);
			spin_lock(&ci->lock);
			break;
		}

		if (err < 0) {
			spin_unlock(&ci->lock);
			if (usb_ep_set_halt(&hwep->ep))
				dev_err(ci->dev, "error: ep_set_halt\n");
			spin_lock(&ci->lock);
		}
	}
}

/******************************************************************************
 * ENDPT block
 *****************************************************************************/
/**
 * ep_enable: configure endpoint, making it usable
 *
 * Check usb_ep_enable() at "usb_gadget.h" for details
 */
static int ep_enable(struct usb_ep *ep,
		     const struct usb_endpoint_descriptor *desc)
{
	struct ci_hw_ep *hwep = container_of(ep, struct ci_hw_ep, ep);
	int retval = 0;
	unsigned long flags;
	u32 cap = 0;

	if (ep == NULL || desc == NULL)
		return -EINVAL;

	spin_lock_irqsave(hwep->lock, flags);

	/* only internal SW should enable ctrl endpts */

	hwep->ep.desc = desc;

	if (!list_empty(&hwep->qh.queue))
		dev_warn(hwep->ci->dev, "enabling a non-empty endpoint!\n");

	hwep->dir  = usb_endpoint_dir_in(desc) ? TX : RX;
	hwep->num  = usb_endpoint_num(desc);
	hwep->type = usb_endpoint_type(desc);

	hwep->ep.maxpacket = usb_endpoint_maxp(desc) & 0x07ff;
	hwep->ep.mult = QH_ISO_MULT(usb_endpoint_maxp(desc));

	if (hwep->type == USB_ENDPOINT_XFER_CONTROL)
		cap |= QH_IOS;
	if (hwep->num)
		cap |= QH_ZLT;
	cap |= (hwep->ep.maxpacket << __ffs(QH_MAX_PKT)) & QH_MAX_PKT;
	/*
	 * For ISO-TX, we set mult at QH as the largest value, and use
	 * MultO at TD as real mult value.
	 */
	if (hwep->type == USB_ENDPOINT_XFER_ISOC && hwep->dir == TX)
		cap |= 3 << __ffs(QH_MULT);

	hwep->qh.ptr->cap = cpu_to_le32(cap);

	hwep->qh.ptr->td.next |= cpu_to_le32(TD_TERMINATE);   /* needed? */

	/*
	 * Enable endpoints in the HW other than ep0 as ep0
	 * is always enabled
	 */
	if (hwep->num)
		retval |= hw_ep_enable(hwep->ci, hwep->num, hwep->dir,
				       hwep->type);

	spin_unlock_irqrestore(hwep->lock, flags);
	return retval;
}

/**
 * ep_disable: endpoint is no longer usable
 *
 * Check usb_ep_disable() at "usb_gadget.h" for details
 */
static int ep_disable(struct usb_ep *ep)
{
	struct ci_hw_ep *hwep = container_of(ep, struct ci_hw_ep, ep);
	int direction, retval = 0;
	unsigned long flags;

	if (ep == NULL)
		return -EINVAL;
	else if (hwep->ep.desc == NULL)
		return -EBUSY;

	spin_lock_irqsave(hwep->lock, flags);
	if (hwep->ci->gadget.speed == USB_SPEED_UNKNOWN) {
		spin_unlock_irqrestore(hwep->lock, flags);
		return 0;
	}

	/* only internal SW should disable ctrl endpts */

	direction = hwep->dir;
	do {
		retval |= _ep_nuke(hwep);
		retval |= hw_ep_disable(hwep->ci, hwep->num, hwep->dir);

		if (hwep->type == USB_ENDPOINT_XFER_CONTROL)
			hwep->dir = (hwep->dir == TX) ? RX : TX;

	} while (hwep->dir != direction);

	hwep->ep.desc = NULL;

	spin_unlock_irqrestore(hwep->lock, flags);
	return retval;
}

/**
 * ep_alloc_request: allocate a request object to use with this endpoint
 *
 * Check usb_ep_alloc_request() at "usb_gadget.h" for details
 */
static struct usb_request *ep_alloc_request(struct usb_ep *ep, gfp_t gfp_flags)
{
	struct ci_hw_req *hwreq = NULL;

	if (ep == NULL)
		return NULL;

	hwreq = kzalloc(sizeof(struct ci_hw_req), gfp_flags);
	if (hwreq != NULL) {
		INIT_LIST_HEAD(&hwreq->queue);
		INIT_LIST_HEAD(&hwreq->tds);
	}

	return (hwreq == NULL) ? NULL : &hwreq->req;
}

/**
 * ep_free_request: frees a request object
 *
 * Check usb_ep_free_request() at "usb_gadget.h" for details
 */
static void ep_free_request(struct usb_ep *ep, struct usb_request *req)
{
	struct ci_hw_ep  *hwep  = container_of(ep,  struct ci_hw_ep, ep);
	struct ci_hw_req *hwreq = container_of(req, struct ci_hw_req, req);
	struct td_node *node, *tmpnode;
	unsigned long flags;

	if (ep == NULL || req == NULL) {
		return;
	} else if (!list_empty(&hwreq->queue)) {
		dev_err(hwep->ci->dev, "freeing queued request\n");
		return;
	}

	spin_lock_irqsave(hwep->lock, flags);

	list_for_each_entry_safe(node, tmpnode, &hwreq->tds, td) {
		dma_pool_free(hwep->td_pool, node->ptr, node->dma);
		list_del_init(&node->td);
		node->ptr = NULL;
		kfree(node);
	}

	kfree(hwreq);

	spin_unlock_irqrestore(hwep->lock, flags);
}

/**
 * ep_queue: queues (submits) an I/O request to an endpoint
 *
 * Check usb_ep_queue()* at usb_gadget.h" for details
 */
static int ep_queue(struct usb_ep *ep, struct usb_request *req,
		    gfp_t __maybe_unused gfp_flags)
{
	struct ci_hw_ep  *hwep  = container_of(ep,  struct ci_hw_ep, ep);
	int retval = 0;
	unsigned long flags;

	if (ep == NULL || req == NULL || hwep->ep.desc == NULL)
		return -EINVAL;

	spin_lock_irqsave(hwep->lock, flags);
	if (hwep->ci->gadget.speed == USB_SPEED_UNKNOWN) {
		spin_unlock_irqrestore(hwep->lock, flags);
		return 0;
	}
	retval = _ep_queue(ep, req, gfp_flags);
	spin_unlock_irqrestore(hwep->lock, flags);
	return retval;
}

/**
 * ep_dequeue: dequeues (cancels, unlinks) an I/O request from an endpoint
 *
 * Check usb_ep_dequeue() at "usb_gadget.h" for details
 */
static int ep_dequeue(struct usb_ep *ep, struct usb_request *req)
{
	struct ci_hw_ep  *hwep  = container_of(ep,  struct ci_hw_ep, ep);
	struct ci_hw_req *hwreq = container_of(req, struct ci_hw_req, req);
	unsigned long flags;
	struct td_node *node, *tmpnode;

	if (ep == NULL || req == NULL || hwreq->req.status != -EALREADY ||
		hwep->ep.desc == NULL || list_empty(&hwreq->queue) ||
		list_empty(&hwep->qh.queue))
		return -EINVAL;

	spin_lock_irqsave(hwep->lock, flags);
	if (hwep->ci->gadget.speed != USB_SPEED_UNKNOWN)
		hw_ep_flush(hwep->ci, hwep->num, hwep->dir);

	list_for_each_entry_safe(node, tmpnode, &hwreq->tds, td) {
		dma_pool_free(hwep->td_pool, node->ptr, node->dma);
		list_del_init(&node->td);
		node->ptr = NULL;
		kfree(node);
	}

	/* pop request */
	list_del_init(&hwreq->queue);

	usb_gadget_unmap_request(&hwep->ci->gadget, req, hwep->dir);

	req->status = -ECONNRESET;

	if (hwreq->req.complete != NULL) {
		spin_unlock(hwep->lock);
		hwreq->req.complete(&hwep->ep, &hwreq->req);
		spin_lock(hwep->lock);
	}

	spin_unlock_irqrestore(hwep->lock, flags);
	return 0;
}

/**
 * ep_set_halt: sets the endpoint halt feature
 *
 * Check usb_ep_set_halt() at "usb_gadget.h" for details
 */
static int ep_set_halt(struct usb_ep *ep, int value)
{
	struct ci_hw_ep *hwep = container_of(ep, struct ci_hw_ep, ep);
	int direction, retval = 0;
	unsigned long flags;

	if (ep == NULL || hwep->ep.desc == NULL)
		return -EINVAL;

	if (usb_endpoint_xfer_isoc(hwep->ep.desc))
		return -EOPNOTSUPP;

	spin_lock_irqsave(hwep->lock, flags);

	if (hwep->ci->gadget.speed == USB_SPEED_UNKNOWN) {
		spin_unlock_irqrestore(hwep->lock, flags);
		return 0;
	}
#ifndef STALL_IN
	/* g_file_storage MS compliant but g_zero fails chapter 9 compliance */
	if (value && hwep->type == USB_ENDPOINT_XFER_BULK && hwep->dir == TX &&
	    !list_empty(&hwep->qh.queue)) {
		spin_unlock_irqrestore(hwep->lock, flags);
		return -EAGAIN;
	}
#endif

	direction = hwep->dir;
	do {
		retval |= hw_ep_set_halt(hwep->ci, hwep->num, hwep->dir, value);

		if (!value)
			hwep->wedge = 0;

		if (hwep->type == USB_ENDPOINT_XFER_CONTROL)
			hwep->dir = (hwep->dir == TX) ? RX : TX;

	} while (hwep->dir != direction);

	spin_unlock_irqrestore(hwep->lock, flags);
	return retval;
}

/**
 * ep_set_wedge: sets the halt feature and ignores clear requests
 *
 * Check usb_ep_set_wedge() at "usb_gadget.h" for details
 */
static int ep_set_wedge(struct usb_ep *ep)
{
	struct ci_hw_ep *hwep = container_of(ep, struct ci_hw_ep, ep);
	unsigned long flags;

	if (ep == NULL || hwep->ep.desc == NULL)
		return -EINVAL;

	spin_lock_irqsave(hwep->lock, flags);
	hwep->wedge = 1;
	spin_unlock_irqrestore(hwep->lock, flags);

	return usb_ep_set_halt(ep);
}

/**
 * ep_fifo_flush: flushes contents of a fifo
 *
 * Check usb_ep_fifo_flush() at "usb_gadget.h" for details
 */
static void ep_fifo_flush(struct usb_ep *ep)
{
	struct ci_hw_ep *hwep = container_of(ep, struct ci_hw_ep, ep);
	unsigned long flags;

	if (ep == NULL) {
		dev_err(hwep->ci->dev, "%02X: -EINVAL\n", _usb_addr(hwep));
		return;
	}

	spin_lock_irqsave(hwep->lock, flags);
	if (hwep->ci->gadget.speed == USB_SPEED_UNKNOWN) {
		spin_unlock_irqrestore(hwep->lock, flags);
		return;
	}

	hw_ep_flush(hwep->ci, hwep->num, hwep->dir);

	spin_unlock_irqrestore(hwep->lock, flags);
}

/**
 * Endpoint-specific part of the API to the USB controller hardware
 * Check "usb_gadget.h" for details
 */
static const struct usb_ep_ops usb_ep_ops = {
	.enable	       = ep_enable,
	.disable       = ep_disable,
	.alloc_request = ep_alloc_request,
	.free_request  = ep_free_request,
	.queue	       = ep_queue,
	.dequeue       = ep_dequeue,
	.set_halt      = ep_set_halt,
	.set_wedge     = ep_set_wedge,
	.fifo_flush    = ep_fifo_flush,
};

/******************************************************************************
 * GADGET block
 *****************************************************************************/
static int ci_udc_vbus_session(struct usb_gadget *_gadget, int is_active)
{
	struct ci_hdrc *ci = container_of(_gadget, struct ci_hdrc, gadget);
	unsigned long flags;
	int gadget_ready = 0;

	spin_lock_irqsave(&ci->lock, flags);
	ci->vbus_active = is_active;
	if (ci->driver)
		gadget_ready = 1;
	spin_unlock_irqrestore(&ci->lock, flags);

	/* Charger Detection */
<<<<<<< HEAD
	if (ci->platdata->notify_event && ci_otg_fsm_charger_conn(ci)) {
		/*
		 * Keep controller active when the cable is connected,
		 * It can make disconnect interrupt (BSV 1->0) occur when
		 * the cable is disconnected.
		 */
		if (is_active) {
			pm_runtime_get_sync(&_gadget->dev);
			hw_write(ci, OP_USBCMD, USBCMD_RS, 0);
		} else {
			pm_runtime_put_sync(&_gadget->dev);
		}

		ret = ci->platdata->notify_event
			(ci, CI_HDRC_CONTROLLER_VBUS_EVENT);
		if (ret == CI_HDRC_NOTIFY_RET_DEFER_EVENT) {
			hw_device_reset(ci, USBMODE_CM_DC);
			/* Pull up dp */
			hw_write(ci, OP_USBCMD, USBCMD_RS, USBCMD_RS);
			ci->platdata->notify_event
				(ci, CI_HDRC_CONTROLLER_CHARGER_POST_EVENT);
			/* Pull down dp */
			hw_write(ci, OP_USBCMD, USBCMD_RS, 0);
		}
	}

	if (ci_otg_is_fsm_mode(ci) && ci->b_sess_valid_event)
		ci->b_sess_valid_event = false;

	if (gadget_ready) {
		if (is_active) {
			pm_runtime_get_sync(&_gadget->dev);
			hw_device_reset(ci, USBMODE_CM_DC);
			hw_device_state(ci, ci->ep0out->qh.dma);
			hw_write(ci, OP_USBCMD, USBCMD_RS, USBCMD_RS);
			usb_gadget_set_state(_gadget, USB_STATE_POWERED);
		} else {
			if (ci->driver)
				ci->driver->disconnect(&ci->gadget);
			hw_device_state(ci, 0);
			hw_write(ci, OP_USBCMD, USBCMD_RS, 0);
			if (ci->platdata->notify_event)
				ci->platdata->notify_event(ci,
				CI_HDRC_CONTROLLER_STOPPED_EVENT);
			_gadget_stop_activity(&ci->gadget);
			pm_runtime_put_sync(&_gadget->dev);
			usb_gadget_set_state(_gadget, USB_STATE_NOTATTACHED);
		}
	}
=======
	ci_usb_charger_connect(ci, is_active);
>>>>>>> 2d00c75c

	if (gadget_ready)
		ci_gadget_connect(_gadget, is_active);
	return 0;
}

static int ci_udc_wakeup(struct usb_gadget *_gadget)
{
	struct ci_hdrc *ci = container_of(_gadget, struct ci_hdrc, gadget);
	unsigned long flags;
	int ret = 0;

	spin_lock_irqsave(&ci->lock, flags);
	if (ci->gadget.speed == USB_SPEED_UNKNOWN) {
		spin_unlock_irqrestore(&ci->lock, flags);
		return 0;
	}
	if (!ci->remote_wakeup) {
		ret = -EOPNOTSUPP;
		goto out;
	}
	if (!hw_read(ci, OP_PORTSC, PORTSC_SUSP)) {
		ret = -EINVAL;
		goto out;
	}
	hw_write(ci, OP_PORTSC, PORTSC_FPR, PORTSC_FPR);
out:
	spin_unlock_irqrestore(&ci->lock, flags);
	return ret;
}

static int ci_udc_vbus_draw(struct usb_gadget *_gadget, unsigned ma)
{
	struct ci_hdrc *ci = container_of(_gadget, struct ci_hdrc, gadget);

	if (ci->transceiver)
		return usb_phy_set_power(ci->transceiver, ma);
	return -ENOTSUPP;
}

/* Change Data+ pullup status
 * this func is used by usb_gadget_connect/disconnet
 */
static int ci_udc_pullup(struct usb_gadget *_gadget, int is_on)
{
	struct ci_hdrc *ci = container_of(_gadget, struct ci_hdrc, gadget);

	if (!ci->vbus_active)
		return -EOPNOTSUPP;

	if (is_on)
		hw_write(ci, OP_USBCMD, USBCMD_RS, USBCMD_RS);
	else
		hw_write(ci, OP_USBCMD, USBCMD_RS, 0);

	return 0;
}

static int ci_udc_start(struct usb_gadget *gadget,
			 struct usb_gadget_driver *driver);
static int ci_udc_stop(struct usb_gadget *gadget,
			struct usb_gadget_driver *driver);
/**
 * Device operations part of the API to the USB controller hardware,
 * which don't involve endpoints (or i/o)
 * Check  "usb_gadget.h" for details
 */
static const struct usb_gadget_ops usb_gadget_ops = {
	.vbus_session	= ci_udc_vbus_session,
	.wakeup		= ci_udc_wakeup,
	.pullup		= ci_udc_pullup,
	.vbus_draw	= ci_udc_vbus_draw,
	.udc_start	= ci_udc_start,
	.udc_stop	= ci_udc_stop,
};

static int init_eps(struct ci_hdrc *ci)
{
	int retval = 0, i, j;

	for (i = 0; i < ci->hw_ep_max/2; i++)
		for (j = RX; j <= TX; j++) {
			int k = i + j * ci->hw_ep_max/2;
			struct ci_hw_ep *hwep = &ci->ci_hw_ep[k];

			scnprintf(hwep->name, sizeof(hwep->name), "ep%i%s", i,
					(j == TX)  ? "in" : "out");

			hwep->ci          = ci;
			hwep->lock         = &ci->lock;
			hwep->td_pool      = ci->td_pool;

			hwep->ep.name      = hwep->name;
			hwep->ep.ops       = &usb_ep_ops;
			/*
			 * for ep0: maxP defined in desc, for other
			 * eps, maxP is set by epautoconfig() called
			 * by gadget layer
			 */
			hwep->ep.maxpacket = (unsigned short)~0;

			INIT_LIST_HEAD(&hwep->qh.queue);
			hwep->qh.ptr = dma_pool_alloc(ci->qh_pool, GFP_KERNEL,
						     &hwep->qh.dma);
			if (hwep->qh.ptr == NULL)
				retval = -ENOMEM;
			else
				memset(hwep->qh.ptr, 0, sizeof(*hwep->qh.ptr));

			/*
			 * set up shorthands for ep0 out and in endpoints,
			 * don't add to gadget's ep_list
			 */
			if (i == 0) {
				if (j == RX)
					ci->ep0out = hwep;
				else
					ci->ep0in = hwep;

				hwep->ep.maxpacket = CTRL_PAYLOAD_MAX;
				continue;
			}

			list_add_tail(&hwep->ep.ep_list, &ci->gadget.ep_list);
		}

	return retval;
}

static void destroy_eps(struct ci_hdrc *ci)
{
	int i;

	for (i = 0; i < ci->hw_ep_max; i++) {
		struct ci_hw_ep *hwep = &ci->ci_hw_ep[i];

		if (hwep->pending_td)
			free_pending_td(hwep);
		dma_pool_free(ci->qh_pool, hwep->qh.ptr, hwep->qh.dma);
	}
}

/**
 * ci_udc_start: register a gadget driver
 * @gadget: our gadget
 * @driver: the driver being registered
 *
 * Interrupts are enabled here.
 */
static int ci_udc_start(struct usb_gadget *gadget,
			 struct usb_gadget_driver *driver)
{
	struct ci_hdrc *ci = container_of(gadget, struct ci_hdrc, gadget);
	unsigned long flags;
	int retval = -ENOMEM;

	if (driver->disconnect == NULL)
		return -EINVAL;


	ci->ep0out->ep.desc = &ctrl_endpt_out_desc;
	retval = usb_ep_enable(&ci->ep0out->ep);
	if (retval)
		return retval;

	ci->ep0in->ep.desc = &ctrl_endpt_in_desc;
	retval = usb_ep_enable(&ci->ep0in->ep);
	if (retval)
		return retval;

	ci->driver = driver;
	/* Start otg fsm for B-device */
	if (ci_otg_is_fsm_mode(ci) && ci->fsm.id) {
		ci_hdrc_otg_fsm_start(ci);
		return retval;
	}

	pm_runtime_get_sync(&ci->gadget.dev);
	if (ci->vbus_active) {
		spin_lock_irqsave(&ci->lock, flags);
		hw_device_reset(ci, USBMODE_CM_DC);
	} else {
		pm_runtime_put_sync(&ci->gadget.dev);
		return retval;
	}

	retval = hw_device_state(ci, ci->ep0out->qh.dma);
	spin_unlock_irqrestore(&ci->lock, flags);
	if (retval)
		pm_runtime_put_sync(&ci->gadget.dev);

	return retval;
}

/**
 * ci_udc_stop: unregister a gadget driver
 */
static int ci_udc_stop(struct usb_gadget *gadget,
			struct usb_gadget_driver *driver)
{
	struct ci_hdrc *ci = container_of(gadget, struct ci_hdrc, gadget);
	unsigned long flags;

	spin_lock_irqsave(&ci->lock, flags);

	if (ci->vbus_active) {
		hw_device_state(ci, 0);
		if (ci->platdata->notify_event)
			ci->platdata->notify_event(ci,
			CI_HDRC_CONTROLLER_STOPPED_EVENT);
		spin_unlock_irqrestore(&ci->lock, flags);
		_gadget_stop_activity(&ci->gadget);
		spin_lock_irqsave(&ci->lock, flags);
		pm_runtime_put(&ci->gadget.dev);
	}

	ci->driver = NULL;
	spin_unlock_irqrestore(&ci->lock, flags);

	return 0;
}

/******************************************************************************
 * BUS block
 *****************************************************************************/
/**
 * udc_irq: ci interrupt handler
 *
 * This function returns IRQ_HANDLED if the IRQ has been handled
 * It locks access to registers
 */
static irqreturn_t udc_irq(struct ci_hdrc *ci)
{
	irqreturn_t retval;
	u32 intr;

	if (ci == NULL)
		return IRQ_HANDLED;

	spin_lock(&ci->lock);

	if (ci->platdata->flags & CI_HDRC_REGS_SHARED) {
		if (hw_read(ci, OP_USBMODE, USBMODE_CM) !=
				USBMODE_CM_DC) {
			spin_unlock(&ci->lock);
			return IRQ_NONE;
		}
	}
	intr = hw_test_and_clear_intr_active(ci);

	if (intr) {
		/* order defines priority - do NOT change it */
		if (USBi_URI & intr)
			isr_reset_handler(ci);

		if (USBi_PCI & intr) {
			ci->gadget.speed = hw_port_is_high_speed(ci) ?
				USB_SPEED_HIGH : USB_SPEED_FULL;
			if (ci->suspended && ci->driver->resume) {
				spin_unlock(&ci->lock);
				ci->driver->resume(&ci->gadget);
				spin_lock(&ci->lock);
				ci->suspended = 0;
			}
		}

		if (USBi_UI  & intr)
			isr_tr_complete_handler(ci);

		if (USBi_SLI & intr) {
			if (ci->gadget.speed != USB_SPEED_UNKNOWN &&
			    ci->driver->suspend) {
				ci->suspended = 1;
				spin_unlock(&ci->lock);
				ci->driver->suspend(&ci->gadget);
				usb_gadget_set_state(&ci->gadget,
						USB_STATE_SUSPENDED);
				spin_lock(&ci->lock);
			}
		}
		retval = IRQ_HANDLED;
	} else {
		retval = IRQ_NONE;
	}
	spin_unlock(&ci->lock);

	return retval;
}

/**
 * udc_start: initialize gadget role
 * @ci: chipidea controller
 */
static int udc_start(struct ci_hdrc *ci)
{
	struct device *dev = ci->dev;
	int retval = 0;

	spin_lock_init(&ci->lock);

	ci->gadget.ops          = &usb_gadget_ops;
	ci->gadget.speed        = USB_SPEED_UNKNOWN;
	ci->gadget.max_speed    = USB_SPEED_HIGH;
	ci->gadget.is_otg       = ci->is_otg ? 1 : 0;
	ci->gadget.name         = ci->platdata->name;

	INIT_LIST_HEAD(&ci->gadget.ep_list);

	/* alloc resources */
	ci->qh_pool = dma_pool_create("ci_hw_qh", dev,
				       sizeof(struct ci_hw_qh),
				       64, CI_HDRC_PAGE_SIZE);
	if (ci->qh_pool == NULL)
		return -ENOMEM;

	ci->td_pool = dma_pool_create("ci_hw_td", dev,
				       sizeof(struct ci_hw_td),
				       64, CI_HDRC_PAGE_SIZE);
	if (ci->td_pool == NULL) {
		retval = -ENOMEM;
		goto free_qh_pool;
	}

	retval = init_eps(ci);
	if (retval)
		goto free_pools;

	ci->gadget.ep0 = &ci->ep0in->ep;

	retval = usb_add_gadget_udc(dev, &ci->gadget);
	if (retval)
		goto destroy_eps;

	pm_runtime_no_callbacks(&ci->gadget.dev);
	pm_runtime_enable(&ci->gadget.dev);

	return retval;

destroy_eps:
	destroy_eps(ci);
free_pools:
	dma_pool_destroy(ci->td_pool);
free_qh_pool:
	dma_pool_destroy(ci->qh_pool);
	return retval;
}

/**
 * ci_hdrc_gadget_destroy: parent remove must call this to remove UDC
 *
 * No interrupts active, the IRQ has been released
 */
void ci_hdrc_gadget_destroy(struct ci_hdrc *ci)
{
	if (!ci->roles[CI_ROLE_GADGET])
		return;

	usb_del_gadget_udc(&ci->gadget);

	destroy_eps(ci);

	dma_pool_destroy(ci->td_pool);
	dma_pool_destroy(ci->qh_pool);
}

static int udc_id_switch_for_device(struct ci_hdrc *ci)
{
	if (ci->is_otg)
		hw_write_otgsc(ci, OTGSC_BSVIS | OTGSC_BSVIE,
					OTGSC_BSVIS | OTGSC_BSVIE);

	return 0;
}

static void udc_id_switch_for_host(struct ci_hdrc *ci)
{
	if (ci->is_otg)
		/* host doesn't care B_SESSION_VALID event */
		hw_write_otgsc(ci, OTGSC_BSVIE | OTGSC_BSVIS, OTGSC_BSVIS);
}

static void udc_suspend_for_power_lost(struct ci_hdrc *ci)
{
	/*
	 * Set OP_ENDPTLISTADDR to be non-zero for
	 * checking if controller resume from power lost
	 * in non-host mode.
	 */
	if (hw_read(ci, OP_ENDPTLISTADDR, ~0) == 0)
		hw_write(ci, OP_ENDPTLISTADDR, ~0, ~0);
}

/* Power lost with device mode */
static void udc_resume_from_power_lost(struct ci_hdrc *ci)
{
	/* Force disconnect if power lost with vbus on */
	if (!ci_otg_is_fsm_mode(ci) && ci->vbus_active)
		usb_gadget_vbus_disconnect(&ci->gadget);

	if (ci->is_otg)
		hw_write_otgsc(ci, OTGSC_BSVIS | OTGSC_BSVIE,
					OTGSC_BSVIS | OTGSC_BSVIE);
}

static void udc_suspend(struct ci_hdrc *ci)
{
	udc_suspend_for_power_lost(ci);

	if (ci->driver && ci->vbus_active &&
			(ci->gadget.state != USB_STATE_SUSPENDED))
		usb_gadget_disconnect(&ci->gadget);
}

static void udc_resume(struct ci_hdrc *ci, bool power_lost)
{
	if (power_lost) {
		udc_resume_from_power_lost(ci);
	} else {
		if (ci->driver && ci->vbus_active)
			usb_gadget_connect(&ci->gadget);
	}
}

int ci_usb_charger_connect(struct ci_hdrc *ci, int is_active)
{
	int ret = 0;

	if (ci->platdata->notify_event) {
		/*
		 * Keep controller active when the cable is connected,
		 * It can make disconnect interrupt (BSV 1->0) occur when
		 * the cable is disconnected.
		 */
		if (is_active) {
			pm_runtime_get_sync(&ci->gadget.dev);
			hw_write(ci, OP_USBCMD, USBCMD_RS, 0);
		} else {
			pm_runtime_put_sync(&ci->gadget.dev);
		}

		ret = ci->platdata->notify_event
			(ci, CI_HDRC_CONTROLLER_VBUS_EVENT);
		if (ret == CI_HDRC_NOTIFY_RET_DEFER_EVENT) {
			hw_device_reset(ci, USBMODE_CM_DC);
			/* Pull up dp */
			hw_write(ci, OP_USBCMD, USBCMD_RS, USBCMD_RS);
			ci->platdata->notify_event
				(ci, CI_HDRC_CONTROLLER_CHARGER_POST_EVENT);
			/* Pull down dp */
			hw_write(ci, OP_USBCMD, USBCMD_RS, 0);
		}
	}
	return ret;
}

void ci_gadget_connect(struct usb_gadget *_gadget, int is_active)
{
	struct ci_hdrc *ci = container_of(_gadget, struct ci_hdrc, gadget);

	if (is_active) {
		pm_runtime_get_sync(&_gadget->dev);
		hw_device_reset(ci, USBMODE_CM_DC);
		hw_device_state(ci, ci->ep0out->qh.dma);
		usb_gadget_set_state(_gadget, USB_STATE_POWERED);
	} else {
		ci->driver->disconnect(_gadget);
		hw_device_state(ci, 0);
		if (ci->platdata->notify_event)
			ci->platdata->notify_event(ci,
			CI_HDRC_CONTROLLER_STOPPED_EVENT);
		_gadget_stop_activity(_gadget);
		pm_runtime_put_sync(&_gadget->dev);
		usb_gadget_set_state(_gadget, USB_STATE_NOTATTACHED);
	}
}

/**
 * ci_hdrc_gadget_init - initialize device related bits
 * ci: the controller
 *
 * This function initializes the gadget, if the device is "device capable".
 */
int ci_hdrc_gadget_init(struct ci_hdrc *ci)
{
	struct ci_role_driver *rdrv;

	if (!hw_read(ci, CAP_DCCPARAMS, DCCPARAMS_DC))
		return -ENXIO;

	rdrv = devm_kzalloc(ci->dev, sizeof(struct ci_role_driver), GFP_KERNEL);
	if (!rdrv)
		return -ENOMEM;

	rdrv->start	= udc_id_switch_for_device;
	rdrv->stop	= udc_id_switch_for_host;
	rdrv->irq	= udc_irq;
	rdrv->suspend	= udc_suspend;
	rdrv->resume	= udc_resume;
	rdrv->name	= "gadget";
	ci->roles[CI_ROLE_GADGET] = rdrv;

	return udc_start(ci);
}<|MERGE_RESOLUTION|>--- conflicted
+++ resolved
@@ -1497,59 +1497,7 @@
 	spin_unlock_irqrestore(&ci->lock, flags);
 
 	/* Charger Detection */
-<<<<<<< HEAD
-	if (ci->platdata->notify_event && ci_otg_fsm_charger_conn(ci)) {
-		/*
-		 * Keep controller active when the cable is connected,
-		 * It can make disconnect interrupt (BSV 1->0) occur when
-		 * the cable is disconnected.
-		 */
-		if (is_active) {
-			pm_runtime_get_sync(&_gadget->dev);
-			hw_write(ci, OP_USBCMD, USBCMD_RS, 0);
-		} else {
-			pm_runtime_put_sync(&_gadget->dev);
-		}
-
-		ret = ci->platdata->notify_event
-			(ci, CI_HDRC_CONTROLLER_VBUS_EVENT);
-		if (ret == CI_HDRC_NOTIFY_RET_DEFER_EVENT) {
-			hw_device_reset(ci, USBMODE_CM_DC);
-			/* Pull up dp */
-			hw_write(ci, OP_USBCMD, USBCMD_RS, USBCMD_RS);
-			ci->platdata->notify_event
-				(ci, CI_HDRC_CONTROLLER_CHARGER_POST_EVENT);
-			/* Pull down dp */
-			hw_write(ci, OP_USBCMD, USBCMD_RS, 0);
-		}
-	}
-
-	if (ci_otg_is_fsm_mode(ci) && ci->b_sess_valid_event)
-		ci->b_sess_valid_event = false;
-
-	if (gadget_ready) {
-		if (is_active) {
-			pm_runtime_get_sync(&_gadget->dev);
-			hw_device_reset(ci, USBMODE_CM_DC);
-			hw_device_state(ci, ci->ep0out->qh.dma);
-			hw_write(ci, OP_USBCMD, USBCMD_RS, USBCMD_RS);
-			usb_gadget_set_state(_gadget, USB_STATE_POWERED);
-		} else {
-			if (ci->driver)
-				ci->driver->disconnect(&ci->gadget);
-			hw_device_state(ci, 0);
-			hw_write(ci, OP_USBCMD, USBCMD_RS, 0);
-			if (ci->platdata->notify_event)
-				ci->platdata->notify_event(ci,
-				CI_HDRC_CONTROLLER_STOPPED_EVENT);
-			_gadget_stop_activity(&ci->gadget);
-			pm_runtime_put_sync(&_gadget->dev);
-			usb_gadget_set_state(_gadget, USB_STATE_NOTATTACHED);
-		}
-	}
-=======
 	ci_usb_charger_connect(ci, is_active);
->>>>>>> 2d00c75c
 
 	if (gadget_ready)
 		ci_gadget_connect(_gadget, is_active);
