/*
 * udc.c - ChipIdea UDC driver
 *
 * Copyright (C) 2008 Chipidea - MIPS Technologies, Inc. All rights reserved.
 *
 * Author: David Lopo
 *
 * This program is free software; you can redistribute it and/or modify
 * it under the terms of the GNU General Public License version 2 as
 * published by the Free Software Foundation.
 */

#include <linux/delay.h>
#include <linux/device.h>
#include <linux/dmapool.h>
#include <linux/err.h>
#include <linux/irqreturn.h>
#include <linux/kernel.h>
#include <linux/slab.h>
#include <linux/pm_runtime.h>
#include <linux/usb/ch9.h>
#include <linux/usb/gadget.h>
#include <linux/usb/chipidea.h>

#include "ci.h"
#include "udc.h"
#include "bits.h"
#include "debug.h"
#include "otg.h"
#include "otg_fsm.h"

/* control endpoint description */
static const struct usb_endpoint_descriptor
ctrl_endpt_out_desc = {
	.bLength         = USB_DT_ENDPOINT_SIZE,
	.bDescriptorType = USB_DT_ENDPOINT,

	.bEndpointAddress = USB_DIR_OUT,
	.bmAttributes    = USB_ENDPOINT_XFER_CONTROL,
	.wMaxPacketSize  = cpu_to_le16(CTRL_PAYLOAD_MAX),
};

static const struct usb_endpoint_descriptor
ctrl_endpt_in_desc = {
	.bLength         = USB_DT_ENDPOINT_SIZE,
	.bDescriptorType = USB_DT_ENDPOINT,

	.bEndpointAddress = USB_DIR_IN,
	.bmAttributes    = USB_ENDPOINT_XFER_CONTROL,
	.wMaxPacketSize  = cpu_to_le16(CTRL_PAYLOAD_MAX),
};

/**
 * hw_ep_bit: calculates the bit number
 * @num: endpoint number
 * @dir: endpoint direction
 *
 * This function returns bit number
 */
static inline int hw_ep_bit(int num, int dir)
{
	return num + (dir ? 16 : 0);
}

static inline int ep_to_bit(struct ci_hdrc *ci, int n)
{
	int fill = 16 - ci->hw_ep_max / 2;

	if (n >= ci->hw_ep_max / 2)
		n += fill;

	return n;
}

/**
 * hw_device_state: enables/disables interrupts (execute without interruption)
 * @dma: 0 => disable, !0 => enable and set dma engine
 *
 * This function returns an error code
 */
static int hw_device_state(struct ci_hdrc *ci, u32 dma)
{
	if (dma) {
		hw_write(ci, OP_ENDPTLISTADDR, ~0, dma);
		/* interrupt, error, port change, reset, sleep/suspend */
		hw_write(ci, OP_USBINTR, ~0,
			     USBi_UI|USBi_UEI|USBi_PCI|USBi_URI|USBi_SLI);
		hw_write(ci, OP_USBCMD, USBCMD_RS, USBCMD_RS);
	} else {
		hw_write(ci, OP_USBINTR, ~0, 0);
		hw_write(ci, OP_USBCMD, USBCMD_RS, 0);
	}
	return 0;
}

/**
 * hw_ep_flush: flush endpoint fifo (execute without interruption)
 * @num: endpoint number
 * @dir: endpoint direction
 *
 * This function returns an error code
 */
static int hw_ep_flush(struct ci_hdrc *ci, int num, int dir)
{
	int n = hw_ep_bit(num, dir);

	do {
		/* flush any pending transfer */
		hw_write(ci, OP_ENDPTFLUSH, ~0, BIT(n));
		while (hw_read(ci, OP_ENDPTFLUSH, BIT(n)))
			cpu_relax();
	} while (hw_read(ci, OP_ENDPTSTAT, BIT(n)));

	return 0;
}

/**
 * hw_ep_disable: disables endpoint (execute without interruption)
 * @num: endpoint number
 * @dir: endpoint direction
 *
 * This function returns an error code
 */
static int hw_ep_disable(struct ci_hdrc *ci, int num, int dir)
{
	hw_ep_flush(ci, num, dir);
	hw_write(ci, OP_ENDPTCTRL + num,
		 dir ? ENDPTCTRL_TXE : ENDPTCTRL_RXE, 0);
	return 0;
}

/**
 * hw_ep_enable: enables endpoint (execute without interruption)
 * @num:  endpoint number
 * @dir:  endpoint direction
 * @type: endpoint type
 *
 * This function returns an error code
 */
static int hw_ep_enable(struct ci_hdrc *ci, int num, int dir, int type)
{
	u32 mask, data;

	if (dir) {
		mask  = ENDPTCTRL_TXT;  /* type    */
		data  = type << __ffs(mask);

		mask |= ENDPTCTRL_TXS;  /* unstall */
		mask |= ENDPTCTRL_TXR;  /* reset data toggle */
		data |= ENDPTCTRL_TXR;
		mask |= ENDPTCTRL_TXE;  /* enable  */
		data |= ENDPTCTRL_TXE;
	} else {
		mask  = ENDPTCTRL_RXT;  /* type    */
		data  = type << __ffs(mask);

		mask |= ENDPTCTRL_RXS;  /* unstall */
		mask |= ENDPTCTRL_RXR;  /* reset data toggle */
		data |= ENDPTCTRL_RXR;
		mask |= ENDPTCTRL_RXE;  /* enable  */
		data |= ENDPTCTRL_RXE;
	}
	hw_write(ci, OP_ENDPTCTRL + num, mask, data);
	return 0;
}

/**
 * hw_ep_get_halt: return endpoint halt status
 * @num: endpoint number
 * @dir: endpoint direction
 *
 * This function returns 1 if endpoint halted
 */
static int hw_ep_get_halt(struct ci_hdrc *ci, int num, int dir)
{
	u32 mask = dir ? ENDPTCTRL_TXS : ENDPTCTRL_RXS;

	return hw_read(ci, OP_ENDPTCTRL + num, mask) ? 1 : 0;
}

/**
 * hw_test_and_clear_setup_status: test & clear setup status (execute without
 *                                 interruption)
 * @n: endpoint number
 *
 * This function returns setup status
 */
static int hw_test_and_clear_setup_status(struct ci_hdrc *ci, int n)
{
	n = ep_to_bit(ci, n);
	return hw_test_and_clear(ci, OP_ENDPTSETUPSTAT, BIT(n));
}

/**
 * hw_ep_prime: primes endpoint (execute without interruption)
 * @num:     endpoint number
 * @dir:     endpoint direction
 * @is_ctrl: true if control endpoint
 *
 * This function returns an error code
 */
static int hw_ep_prime(struct ci_hdrc *ci, int num, int dir, int is_ctrl)
{
	int n = hw_ep_bit(num, dir);

	if (is_ctrl && dir == RX && hw_read(ci, OP_ENDPTSETUPSTAT, BIT(num)))
		return -EAGAIN;

	hw_write(ci, OP_ENDPTPRIME, ~0, BIT(n));

	while (hw_read(ci, OP_ENDPTPRIME, BIT(n)))
		cpu_relax();
	if (is_ctrl && dir == RX && hw_read(ci, OP_ENDPTSETUPSTAT, BIT(num)))
		return -EAGAIN;

	/* status shoult be tested according with manual but it doesn't work */
	return 0;
}

/**
 * hw_ep_set_halt: configures ep halt & resets data toggle after clear (execute
 *                 without interruption)
 * @num:   endpoint number
 * @dir:   endpoint direction
 * @value: true => stall, false => unstall
 *
 * This function returns an error code
 */
static int hw_ep_set_halt(struct ci_hdrc *ci, int num, int dir, int value)
{
	if (value != 0 && value != 1)
		return -EINVAL;

	do {
		enum ci_hw_regs reg = OP_ENDPTCTRL + num;
		u32 mask_xs = dir ? ENDPTCTRL_TXS : ENDPTCTRL_RXS;
		u32 mask_xr = dir ? ENDPTCTRL_TXR : ENDPTCTRL_RXR;

		/* data toggle - reserved for EP0 but it's in ESS */
		hw_write(ci, reg, mask_xs|mask_xr,
			  value ? mask_xs : mask_xr);
	} while (value != hw_ep_get_halt(ci, num, dir));

	return 0;
}

/**
 * hw_is_port_high_speed: test if port is high speed
 *
 * This function returns true if high speed port
 */
static int hw_port_is_high_speed(struct ci_hdrc *ci)
{
	return ci->hw_bank.lpm ? hw_read(ci, OP_DEVLC, DEVLC_PSPD) :
		hw_read(ci, OP_PORTSC, PORTSC_HSP);
}

/**
 * hw_test_and_clear_complete: test & clear complete status (execute without
 *                             interruption)
 * @n: endpoint number
 *
 * This function returns complete status
 */
static int hw_test_and_clear_complete(struct ci_hdrc *ci, int n)
{
	n = ep_to_bit(ci, n);
	return hw_test_and_clear(ci, OP_ENDPTCOMPLETE, BIT(n));
}

/**
 * hw_test_and_clear_intr_active: test & clear active interrupts (execute
 *                                without interruption)
 *
 * This function returns active interrutps
 */
static u32 hw_test_and_clear_intr_active(struct ci_hdrc *ci)
{
	u32 reg = hw_read_intr_status(ci) & hw_read_intr_enable(ci);

	hw_write(ci, OP_USBSTS, ~0, reg);
	return reg;
}

/**
 * hw_test_and_clear_setup_guard: test & clear setup guard (execute without
 *                                interruption)
 *
 * This function returns guard value
 */
static int hw_test_and_clear_setup_guard(struct ci_hdrc *ci)
{
	return hw_test_and_write(ci, OP_USBCMD, USBCMD_SUTW, 0);
}

/**
 * hw_test_and_set_setup_guard: test & set setup guard (execute without
 *                              interruption)
 *
 * This function returns guard value
 */
static int hw_test_and_set_setup_guard(struct ci_hdrc *ci)
{
	return hw_test_and_write(ci, OP_USBCMD, USBCMD_SUTW, USBCMD_SUTW);
}

/**
 * hw_usb_set_address: configures USB address (execute without interruption)
 * @value: new USB address
 *
 * This function explicitly sets the address, without the "USBADRA" (advance)
 * feature, which is not supported by older versions of the controller.
 */
static void hw_usb_set_address(struct ci_hdrc *ci, u8 value)
{
	hw_write(ci, OP_DEVICEADDR, DEVICEADDR_USBADR,
		 value << __ffs(DEVICEADDR_USBADR));
}

/**
 * hw_usb_reset: restart device after a bus reset (execute without
 *               interruption)
 *
 * This function returns an error code
 */
static int hw_usb_reset(struct ci_hdrc *ci)
{
	hw_usb_set_address(ci, 0);

	/* ESS flushes only at end?!? */
	hw_write(ci, OP_ENDPTFLUSH,    ~0, ~0);

	/* clear setup token semaphores */
	hw_write(ci, OP_ENDPTSETUPSTAT, 0,  0);

	/* clear complete status */
	hw_write(ci, OP_ENDPTCOMPLETE,  0,  0);

	/* wait until all bits cleared */
	while (hw_read(ci, OP_ENDPTPRIME, ~0))
		udelay(10);             /* not RTOS friendly */

	/* reset all endpoints ? */

	/* reset internal status and wait for further instructions
	   no need to verify the port reset status (ESS does it) */

	return 0;
}

/******************************************************************************
 * UTIL block
 *****************************************************************************/

static int add_td_to_list(struct ci_hw_ep *hwep, struct ci_hw_req *hwreq,
			  unsigned length)
{
	int i;
	u32 temp;
	struct td_node *lastnode, *node = kzalloc(sizeof(struct td_node),
						  GFP_ATOMIC);

	if (node == NULL)
		return -ENOMEM;

	node->ptr = dma_pool_alloc(hwep->td_pool, GFP_ATOMIC,
				   &node->dma);
	if (node->ptr == NULL) {
		kfree(node);
		return -ENOMEM;
	}

	memset(node->ptr, 0, sizeof(struct ci_hw_td));
	node->ptr->token = cpu_to_le32(length << __ffs(TD_TOTAL_BYTES));
	node->ptr->token &= cpu_to_le32(TD_TOTAL_BYTES);
	node->ptr->token |= cpu_to_le32(TD_STATUS_ACTIVE);
	if (hwep->type == USB_ENDPOINT_XFER_ISOC && hwep->dir == TX) {
		u32 mul = hwreq->req.length / hwep->ep.maxpacket;

		if (hwreq->req.length == 0
				|| hwreq->req.length % hwep->ep.maxpacket)
			mul++;
		node->ptr->token |= mul << __ffs(TD_MULTO);
	}

	temp = (u32) (hwreq->req.dma + hwreq->req.actual);
	if (length) {
		node->ptr->page[0] = cpu_to_le32(temp);
		for (i = 1; i < TD_PAGE_COUNT; i++) {
			u32 page = temp + i * CI_HDRC_PAGE_SIZE;
			page &= ~TD_RESERVED_MASK;
			node->ptr->page[i] = cpu_to_le32(page);
		}
	}

	hwreq->req.actual += length;

	if (!list_empty(&hwreq->tds)) {
		/* get the last entry */
		lastnode = list_entry(hwreq->tds.prev,
				struct td_node, td);
		lastnode->ptr->next = cpu_to_le32(node->dma);
	}

	INIT_LIST_HEAD(&node->td);
	list_add_tail(&node->td, &hwreq->tds);

	return 0;
}

/**
 * _usb_addr: calculates endpoint address from direction & number
 * @ep:  endpoint
 */
static inline u8 _usb_addr(struct ci_hw_ep *ep)
{
	return ((ep->dir == TX) ? USB_ENDPOINT_DIR_MASK : 0) | ep->num;
}

/**
 * _hardware_queue: configures a request at hardware level
 * @gadget: gadget
 * @hwep:   endpoint
 *
 * This function returns an error code
 */
static int _hardware_enqueue(struct ci_hw_ep *hwep, struct ci_hw_req *hwreq)
{
	struct ci_hdrc *ci = hwep->ci;
	int ret = 0;
	unsigned rest = hwreq->req.length;
	int pages = TD_PAGE_COUNT;
	struct td_node *firstnode, *lastnode;

	/* don't queue twice */
	if (hwreq->req.status == -EALREADY)
		return -EALREADY;

	hwreq->req.status = -EALREADY;

	ret = usb_gadget_map_request(&ci->gadget, &hwreq->req, hwep->dir);
	if (ret)
		return ret;

	/*
	 * The first buffer could be not page aligned.
	 * In that case we have to span into one extra td.
	 */
	if (hwreq->req.dma % PAGE_SIZE)
		pages--;

	if (rest == 0)
		add_td_to_list(hwep, hwreq, 0);

	while (rest > 0) {
		unsigned count = min(hwreq->req.length - hwreq->req.actual,
					(unsigned)(pages * CI_HDRC_PAGE_SIZE));
		add_td_to_list(hwep, hwreq, count);
		rest -= count;
	}

	if (hwreq->req.zero && hwreq->req.length
	    && (hwreq->req.length % hwep->ep.maxpacket == 0))
		add_td_to_list(hwep, hwreq, 0);

	firstnode = list_first_entry(&hwreq->tds, struct td_node, td);

	lastnode = list_entry(hwreq->tds.prev,
		struct td_node, td);

	lastnode->ptr->next = cpu_to_le32(TD_TERMINATE);
	if (!hwreq->req.no_interrupt)
		lastnode->ptr->token |= cpu_to_le32(TD_IOC);
	wmb();

	hwreq->req.actual = 0;
	if (!list_empty(&hwep->qh.queue)) {
		struct ci_hw_req *hwreqprev;
		int n = hw_ep_bit(hwep->num, hwep->dir);
		int tmp_stat;
		struct td_node *prevlastnode;
		u32 next = firstnode->dma & TD_ADDR_MASK;

		hwreqprev = list_entry(hwep->qh.queue.prev,
				struct ci_hw_req, queue);
		prevlastnode = list_entry(hwreqprev->tds.prev,
				struct td_node, td);

		prevlastnode->ptr->next = cpu_to_le32(next);
		wmb();
		if (hw_read(ci, OP_ENDPTPRIME, BIT(n)))
			goto done;
		do {
			hw_write(ci, OP_USBCMD, USBCMD_ATDTW, USBCMD_ATDTW);
			tmp_stat = hw_read(ci, OP_ENDPTSTAT, BIT(n));
		} while (!hw_read(ci, OP_USBCMD, USBCMD_ATDTW));
		hw_write(ci, OP_USBCMD, USBCMD_ATDTW, 0);
		if (tmp_stat)
			goto done;
	}

	/*  QH configuration */
	hwep->qh.ptr->td.next = cpu_to_le32(firstnode->dma);
	hwep->qh.ptr->td.token &=
		cpu_to_le32(~(TD_STATUS_HALTED|TD_STATUS_ACTIVE));

	if (hwep->type == USB_ENDPOINT_XFER_ISOC && hwep->dir == RX) {
		u32 mul = hwreq->req.length / hwep->ep.maxpacket;

		if (hwreq->req.length == 0
				|| hwreq->req.length % hwep->ep.maxpacket)
			mul++;
		hwep->qh.ptr->cap |= mul << __ffs(QH_MULT);
	}

	wmb();   /* synchronize before ep prime */

	ret = hw_ep_prime(ci, hwep->num, hwep->dir,
			   hwep->type == USB_ENDPOINT_XFER_CONTROL);
done:
	return ret;
}

/*
 * free_pending_td: remove a pending request for the endpoint
 * @hwep: endpoint
 */
static void free_pending_td(struct ci_hw_ep *hwep)
{
	struct td_node *pending = hwep->pending_td;

	dma_pool_free(hwep->td_pool, pending->ptr, pending->dma);
	hwep->pending_td = NULL;
	kfree(pending);
}

/**
 * _hardware_dequeue: handles a request at hardware level
 * @gadget: gadget
 * @hwep:   endpoint
 *
 * This function returns an error code
 */
static int _hardware_dequeue(struct ci_hw_ep *hwep, struct ci_hw_req *hwreq)
{
	u32 tmptoken;
	struct td_node *node, *tmpnode;
	unsigned remaining_length;
	unsigned actual = hwreq->req.length;

	if (hwreq->req.status != -EALREADY)
		return -EINVAL;

	hwreq->req.status = 0;

	list_for_each_entry_safe(node, tmpnode, &hwreq->tds, td) {
		tmptoken = le32_to_cpu(node->ptr->token);
		if ((TD_STATUS_ACTIVE & tmptoken) != 0) {
			hwreq->req.status = -EALREADY;
			return -EBUSY;
		}
<<<<<<< HEAD

		remaining_length = (tmptoken & TD_TOTAL_BYTES);
		remaining_length >>= __ffs(TD_TOTAL_BYTES);
		actual -= remaining_length;

		hwreq->req.status = tmptoken & TD_STATUS;
		if ((TD_STATUS_HALTED & hwreq->req.status)) {
			hwreq->req.status = -EPIPE;
			break;
		} else if ((TD_STATUS_DT_ERR & hwreq->req.status)) {
			hwreq->req.status = -EPROTO;
			break;
		} else if ((TD_STATUS_TR_ERR & hwreq->req.status)) {
			hwreq->req.status = -EILSEQ;
			break;
		}

		if (remaining_length) {
			if (hwep->dir) {
				hwreq->req.status = -EPROTO;
				break;
			}
		}
		/*
		 * As the hardware could still address the freed td
		 * which will run the udc unusable, the cleanup of the
		 * td has to be delayed by one.
		 */
		if (hwep->pending_td)
			free_pending_td(hwep);

		hwep->pending_td = node;
		list_del_init(&node->td);
	}

	usb_gadget_unmap_request(&hwep->ci->gadget, &hwreq->req, hwep->dir);

	hwreq->req.actual += actual;

	if (hwreq->req.status)
		return hwreq->req.status;

=======

		remaining_length = (tmptoken & TD_TOTAL_BYTES);
		remaining_length >>= __ffs(TD_TOTAL_BYTES);
		actual -= remaining_length;

		hwreq->req.status = tmptoken & TD_STATUS;
		if ((TD_STATUS_HALTED & hwreq->req.status)) {
			hwreq->req.status = -EPIPE;
			break;
		} else if ((TD_STATUS_DT_ERR & hwreq->req.status)) {
			hwreq->req.status = -EPROTO;
			break;
		} else if ((TD_STATUS_TR_ERR & hwreq->req.status)) {
			hwreq->req.status = -EILSEQ;
			break;
		}

		if (remaining_length) {
			if (hwep->dir) {
				hwreq->req.status = -EPROTO;
				break;
			}
		}
		/*
		 * As the hardware could still address the freed td
		 * which will run the udc unusable, the cleanup of the
		 * td has to be delayed by one.
		 */
		if (hwep->pending_td)
			free_pending_td(hwep);

		hwep->pending_td = node;
		list_del_init(&node->td);
	}

	usb_gadget_unmap_request(&hwep->ci->gadget, &hwreq->req, hwep->dir);

	hwreq->req.actual += actual;

	if (hwreq->req.status)
		return hwreq->req.status;

>>>>>>> 516bf00a
	return hwreq->req.actual;
}

/**
 * _ep_nuke: dequeues all endpoint requests
 * @hwep: endpoint
 *
 * This function returns an error code
 * Caller must hold lock
 */
static int _ep_nuke(struct ci_hw_ep *hwep)
__releases(hwep->lock)
__acquires(hwep->lock)
{
	struct td_node *node, *tmpnode;
	if (hwep == NULL)
		return -EINVAL;

	hw_ep_flush(hwep->ci, hwep->num, hwep->dir);

	while (!list_empty(&hwep->qh.queue)) {

		/* pop oldest request */
		struct ci_hw_req *hwreq = list_entry(hwep->qh.queue.next,
						     struct ci_hw_req, queue);

		list_for_each_entry_safe(node, tmpnode, &hwreq->tds, td) {
			dma_pool_free(hwep->td_pool, node->ptr, node->dma);
			list_del_init(&node->td);
			node->ptr = NULL;
			kfree(node);
		}

		list_del_init(&hwreq->queue);
		hwreq->req.status = -ESHUTDOWN;

		if (hwreq->req.complete != NULL) {
			spin_unlock(hwep->lock);
			hwreq->req.complete(&hwep->ep, &hwreq->req);
			spin_lock(hwep->lock);
		}
	}

	if (hwep->pending_td)
		free_pending_td(hwep);

	return 0;
}

/**
 * _gadget_stop_activity: stops all USB activity, flushes & disables all endpts
 * @gadget: gadget
 *
 * This function returns an error code
 */
static int _gadget_stop_activity(struct usb_gadget *gadget)
{
	struct usb_ep *ep;
	struct ci_hdrc    *ci = container_of(gadget, struct ci_hdrc, gadget);
	unsigned long flags;

	/* flush all endpoints */
	gadget_for_each_ep(ep, gadget) {
		usb_ep_fifo_flush(ep);
	}
	usb_ep_fifo_flush(&ci->ep0out->ep);
	usb_ep_fifo_flush(&ci->ep0in->ep);

	/* make sure to disable all endpoints */
	gadget_for_each_ep(ep, gadget) {
		usb_ep_disable(ep);
	}

	if (ci->status != NULL) {
		usb_ep_free_request(&ci->ep0in->ep, ci->status);
		ci->status = NULL;
	}

	spin_lock_irqsave(&ci->lock, flags);
	ci->gadget.speed = USB_SPEED_UNKNOWN;
	ci->remote_wakeup = 0;
	ci->suspended = 0;
	spin_unlock_irqrestore(&ci->lock, flags);

	return 0;
}

/******************************************************************************
 * ISR block
 *****************************************************************************/
/**
 * isr_reset_handler: USB reset interrupt handler
 * @ci: UDC device
 *
 * This function resets USB engine after a bus reset occurred
 */
static void isr_reset_handler(struct ci_hdrc *ci)
__releases(ci->lock)
__acquires(ci->lock)
{
	int retval;

	spin_unlock(&ci->lock);
	if (ci->gadget.speed != USB_SPEED_UNKNOWN) {
		if (ci->driver)
			ci->driver->disconnect(&ci->gadget);
	}

	retval = _gadget_stop_activity(&ci->gadget);
	if (retval)
		goto done;

	retval = hw_usb_reset(ci);
	if (retval)
		goto done;

	ci->status = usb_ep_alloc_request(&ci->ep0in->ep, GFP_ATOMIC);
	if (ci->status == NULL)
		retval = -ENOMEM;

	usb_gadget_set_state(&ci->gadget, USB_STATE_DEFAULT);

done:
	spin_lock(&ci->lock);

	if (retval)
		dev_err(ci->dev, "error: %i\n", retval);
}

/**
 * isr_get_status_complete: get_status request complete function
 * @ep:  endpoint
 * @req: request handled
 *
 * Caller must release lock
 */
static void isr_get_status_complete(struct usb_ep *ep, struct usb_request *req)
{
	if (ep == NULL || req == NULL)
		return;

	kfree(req->buf);
	usb_ep_free_request(ep, req);
}

/**
 * _ep_queue: queues (submits) an I/O request to an endpoint
 *
 * Caller must hold lock
 */
static int _ep_queue(struct usb_ep *ep, struct usb_request *req,
		    gfp_t __maybe_unused gfp_flags)
{
	struct ci_hw_ep  *hwep  = container_of(ep,  struct ci_hw_ep, ep);
	struct ci_hw_req *hwreq = container_of(req, struct ci_hw_req, req);
	struct ci_hdrc *ci = hwep->ci;
	int retval = 0;

	if (ep == NULL || req == NULL || hwep->ep.desc == NULL)
		return -EINVAL;

	if (hwep->type == USB_ENDPOINT_XFER_CONTROL) {
		if (req->length)
			hwep = (ci->ep0_dir == RX) ?
			       ci->ep0out : ci->ep0in;
		if (!list_empty(&hwep->qh.queue)) {
			_ep_nuke(hwep);
			retval = -EOVERFLOW;
			dev_warn(hwep->ci->dev, "endpoint ctrl %X nuked\n",
				 _usb_addr(hwep));
		}
	}

	if (usb_endpoint_xfer_isoc(hwep->ep.desc) &&
	    hwreq->req.length > (1 + hwep->ep.mult) * hwep->ep.maxpacket) {
		dev_err(hwep->ci->dev, "request length too big for isochronous\n");
		return -EMSGSIZE;
	}

	/* first nuke then test link, e.g. previous status has not sent */
	if (!list_empty(&hwreq->queue)) {
		dev_err(hwep->ci->dev, "request already in queue\n");
		return -EBUSY;
	}

	/* push request */
	hwreq->req.status = -EINPROGRESS;
	hwreq->req.actual = 0;

	retval = _hardware_enqueue(hwep, hwreq);

	if (retval == -EALREADY)
		retval = 0;
	if (!retval)
		list_add_tail(&hwreq->queue, &hwep->qh.queue);

	return retval;
}

/**
 * isr_get_status_response: get_status request response
 * @ci: ci struct
 * @setup: setup request packet
 *
 * This function returns an error code
 */
static int isr_get_status_response(struct ci_hdrc *ci,
				   struct usb_ctrlrequest *setup)
__releases(hwep->lock)
__acquires(hwep->lock)
{
	struct ci_hw_ep *hwep = ci->ep0in;
	struct usb_request *req = NULL;
	gfp_t gfp_flags = GFP_ATOMIC;
	int dir, num, retval;

	if (hwep == NULL || setup == NULL)
		return -EINVAL;

	spin_unlock(hwep->lock);
	req = usb_ep_alloc_request(&hwep->ep, gfp_flags);
	spin_lock(hwep->lock);
	if (req == NULL)
		return -ENOMEM;

	req->complete = isr_get_status_complete;
	if (setup->wIndex == OTG_STS_SELECTOR)
		req->length = 1;
	else
		req->length = 2;
	req->buf      = kzalloc(req->length, gfp_flags);
	if (req->buf == NULL) {
		retval = -ENOMEM;
		goto err_free_req;
	}

	if ((setup->bRequestType & USB_RECIP_MASK) == USB_RECIP_DEVICE) {
		if ((setup->wIndex == OTG_STS_SELECTOR) &&
					ci_otg_is_fsm_mode(ci)) {
			if (ci->gadget.host_request_flag)
				*(u8 *)req->buf = HOST_REQUEST_FLAG;
			else
				*(u8 *)req->buf = 0;
		} else {
			/* Assume that device is bus powered for now. */
			*(u16 *)req->buf = ci->remote_wakeup << 1;
		}
	} else if ((setup->bRequestType & USB_RECIP_MASK) \
		   == USB_RECIP_ENDPOINT) {
		dir = (le16_to_cpu(setup->wIndex) & USB_ENDPOINT_DIR_MASK) ?
			TX : RX;
		num =  le16_to_cpu(setup->wIndex) & USB_ENDPOINT_NUMBER_MASK;
		*(u16 *)req->buf = hw_ep_get_halt(ci, num, dir);
	}
	/* else do nothing; reserved for future use */

	retval = _ep_queue(&hwep->ep, req, gfp_flags);
	if (retval)
		goto err_free_buf;

	return 0;

 err_free_buf:
	kfree(req->buf);
 err_free_req:
	spin_unlock(hwep->lock);
	usb_ep_free_request(&hwep->ep, req);
	spin_lock(hwep->lock);
	return retval;
}

/**
 * isr_setup_status_complete: setup_status request complete function
 * @ep:  endpoint
 * @req: request handled
 *
 * Caller must release lock. Put the port in test mode if test mode
 * feature is selected.
 */
static void
isr_setup_status_complete(struct usb_ep *ep, struct usb_request *req)
{
	struct ci_hdrc *ci = req->context;
	unsigned long flags;

	if (ci->setaddr) {
		hw_usb_set_address(ci, ci->address);
		ci->setaddr = false;
		if (ci->address)
			usb_gadget_set_state(&ci->gadget, USB_STATE_ADDRESS);
	}

	spin_lock_irqsave(&ci->lock, flags);
	if (ci->test_mode)
		hw_port_test_set(ci, ci->test_mode);
	spin_unlock_irqrestore(&ci->lock, flags);
}

/**
 * isr_setup_status_phase: queues the status phase of a setup transation
 * @ci: ci struct
 *
 * This function returns an error code
 */
static int isr_setup_status_phase(struct ci_hdrc *ci)
{
	int retval;
	struct ci_hw_ep *hwep;

	hwep = (ci->ep0_dir == TX) ? ci->ep0out : ci->ep0in;
	ci->status->context = ci;
	ci->status->complete = isr_setup_status_complete;

	retval = _ep_queue(&hwep->ep, ci->status, GFP_ATOMIC);

	return retval;
}

/**
 * isr_tr_complete_low: transaction complete low level handler
 * @hwep: endpoint
 *
 * This function returns an error code
 * Caller must hold lock
 */
static int isr_tr_complete_low(struct ci_hw_ep *hwep)
__releases(hwep->lock)
__acquires(hwep->lock)
{
	struct ci_hw_req *hwreq, *hwreqtemp;
	struct ci_hw_ep *hweptemp = hwep;
	int retval = 0;

	list_for_each_entry_safe(hwreq, hwreqtemp, &hwep->qh.queue,
			queue) {
		retval = _hardware_dequeue(hwep, hwreq);
		if (retval < 0)
			break;
		list_del_init(&hwreq->queue);
		if (hwreq->req.complete != NULL) {
			spin_unlock(hwep->lock);
			if ((hwep->type == USB_ENDPOINT_XFER_CONTROL) &&
					hwreq->req.length)
				hweptemp = hwep->ci->ep0in;
			hwreq->req.complete(&hweptemp->ep, &hwreq->req);
			spin_lock(hwep->lock);
		}
	}

	if (retval == -EBUSY)
		retval = 0;

	return retval;
}

/**
 * isr_tr_complete_handler: transaction complete interrupt handler
 * @ci: UDC descriptor
 *
 * This function handles traffic events
 */
static void isr_tr_complete_handler(struct ci_hdrc *ci)
__releases(ci->lock)
__acquires(ci->lock)
{
	unsigned i;
	u8 tmode = 0;

	for (i = 0; i < ci->hw_ep_max; i++) {
		struct ci_hw_ep *hwep  = &ci->ci_hw_ep[i];
		int type, num, dir, err = -EINVAL;
		struct usb_ctrlrequest req;

		if (hwep->ep.desc == NULL)
			continue;   /* not configured */

		if (hw_test_and_clear_complete(ci, i)) {
			err = isr_tr_complete_low(hwep);
			if (hwep->type == USB_ENDPOINT_XFER_CONTROL) {
				if (err > 0)   /* needs status phase */
					err = isr_setup_status_phase(ci);
				if (err < 0) {
					spin_unlock(&ci->lock);
					if (usb_ep_set_halt(&hwep->ep))
						dev_err(ci->dev,
							"error: ep_set_halt\n");
					spin_lock(&ci->lock);
				}
			}
		}

		if (hwep->type != USB_ENDPOINT_XFER_CONTROL ||
		    !hw_test_and_clear_setup_status(ci, i))
			continue;

		if (i != 0) {
			dev_warn(ci->dev, "ctrl traffic at endpoint %d\n", i);
			continue;
		}

		/*
		 * Flush data and handshake transactions of previous
		 * setup packet.
		 */
		_ep_nuke(ci->ep0out);
		_ep_nuke(ci->ep0in);

		/* read_setup_packet */
		do {
			hw_test_and_set_setup_guard(ci);
			memcpy(&req, &hwep->qh.ptr->setup, sizeof(req));
		} while (!hw_test_and_clear_setup_guard(ci));

		type = req.bRequestType;

		ci->ep0_dir = (type & USB_DIR_IN) ? TX : RX;

		switch (req.bRequest) {
		case USB_REQ_CLEAR_FEATURE:
			if (type == (USB_DIR_OUT|USB_RECIP_ENDPOINT) &&
					le16_to_cpu(req.wValue) ==
					USB_ENDPOINT_HALT) {
				if (req.wLength != 0)
					break;
				num  = le16_to_cpu(req.wIndex);
				dir = num & USB_ENDPOINT_DIR_MASK;
				num &= USB_ENDPOINT_NUMBER_MASK;
				if (dir) /* TX */
					num += ci->hw_ep_max/2;
				if (!ci->ci_hw_ep[num].wedge) {
					spin_unlock(&ci->lock);
					err = usb_ep_clear_halt(
						&ci->ci_hw_ep[num].ep);
					spin_lock(&ci->lock);
					if (err)
						break;
				}
				err = isr_setup_status_phase(ci);
			} else if (type == (USB_DIR_OUT|USB_RECIP_DEVICE) &&
					le16_to_cpu(req.wValue) ==
					USB_DEVICE_REMOTE_WAKEUP) {
				if (req.wLength != 0)
					break;
				ci->remote_wakeup = 0;
				err = isr_setup_status_phase(ci);
			} else {
				goto delegate;
			}
			break;
		case USB_REQ_GET_STATUS:
			if (type != (USB_DIR_IN|USB_RECIP_DEVICE)   &&
			    type != (USB_DIR_IN|USB_RECIP_ENDPOINT) &&
			    type != (USB_DIR_IN|USB_RECIP_INTERFACE))
				goto delegate;
			if ((le16_to_cpu(req.wLength) != 2 &&
				le16_to_cpu(req.wLength) != 1) ||
					le16_to_cpu(req.wValue) != 0)
				break;
			err = isr_get_status_response(ci, &req);
			break;
		case USB_REQ_SET_ADDRESS:
			if (type != (USB_DIR_OUT|USB_RECIP_DEVICE))
				goto delegate;
			if (le16_to_cpu(req.wLength) != 0 ||
			    le16_to_cpu(req.wIndex)  != 0)
				break;
			ci->address = (u8)le16_to_cpu(req.wValue);
			ci->setaddr = true;
			err = isr_setup_status_phase(ci);
			break;
		case USB_REQ_SET_FEATURE:
			if (type == (USB_DIR_OUT|USB_RECIP_ENDPOINT) &&
					le16_to_cpu(req.wValue) ==
					USB_ENDPOINT_HALT) {
				if (req.wLength != 0)
					break;
				num  = le16_to_cpu(req.wIndex);
				dir = num & USB_ENDPOINT_DIR_MASK;
				num &= USB_ENDPOINT_NUMBER_MASK;
				if (dir) /* TX */
					num += ci->hw_ep_max/2;

				spin_unlock(&ci->lock);
				err = usb_ep_set_halt(&ci->ci_hw_ep[num].ep);
				spin_lock(&ci->lock);
				if (!err)
					isr_setup_status_phase(ci);
			} else if (type == (USB_DIR_OUT|USB_RECIP_DEVICE)) {
				if (req.wLength != 0)
					break;
				switch (le16_to_cpu(req.wValue)) {
				case USB_DEVICE_REMOTE_WAKEUP:
					ci->remote_wakeup = 1;
					err = isr_setup_status_phase(ci);
					break;
				case USB_DEVICE_TEST_MODE:
					tmode = le16_to_cpu(req.wIndex) >> 8;
					switch (tmode) {
					case TEST_J:
					case TEST_K:
					case TEST_SE0_NAK:
					case TEST_PACKET:
					case TEST_FORCE_EN:
						ci->test_mode = tmode;
						err = isr_setup_status_phase(
								ci);
						break;
					default:
						break;
					}
					break;
				case USB_DEVICE_B_HNP_ENABLE:
					if (ci_otg_is_fsm_mode(ci)) {
						ci->gadget.b_hnp_enable = 1;
						err = isr_setup_status_phase(
									ci);
					}
					break;
				default:
					goto delegate;
				}
			} else {
				goto delegate;
			}
			break;
		default:
delegate:
			if (req.wLength == 0)   /* no data phase */
				ci->ep0_dir = TX;

			spin_unlock(&ci->lock);
			err = ci->driver->setup(&ci->gadget, &req);
			spin_lock(&ci->lock);
			break;
		}

		if (err < 0) {
			spin_unlock(&ci->lock);
			if (usb_ep_set_halt(&hwep->ep))
				dev_err(ci->dev, "error: ep_set_halt\n");
			spin_lock(&ci->lock);
		}
	}
}

/******************************************************************************
 * ENDPT block
 *****************************************************************************/
/**
 * ep_enable: configure endpoint, making it usable
 *
 * Check usb_ep_enable() at "usb_gadget.h" for details
 */
static int ep_enable(struct usb_ep *ep,
		     const struct usb_endpoint_descriptor *desc)
{
	struct ci_hw_ep *hwep = container_of(ep, struct ci_hw_ep, ep);
	int retval = 0;
	unsigned long flags;
	u32 cap = 0;

	if (ep == NULL || desc == NULL)
		return -EINVAL;

	spin_lock_irqsave(hwep->lock, flags);

	/* only internal SW should enable ctrl endpts */

	hwep->ep.desc = desc;

	if (!list_empty(&hwep->qh.queue))
		dev_warn(hwep->ci->dev, "enabling a non-empty endpoint!\n");

	hwep->dir  = usb_endpoint_dir_in(desc) ? TX : RX;
	hwep->num  = usb_endpoint_num(desc);
	hwep->type = usb_endpoint_type(desc);

	hwep->ep.maxpacket = usb_endpoint_maxp(desc) & 0x07ff;
	hwep->ep.mult = QH_ISO_MULT(usb_endpoint_maxp(desc));

	if (hwep->type == USB_ENDPOINT_XFER_CONTROL)
		cap |= QH_IOS;
	if (hwep->num)
		cap |= QH_ZLT;
	cap |= (hwep->ep.maxpacket << __ffs(QH_MAX_PKT)) & QH_MAX_PKT;
	/*
	 * For ISO-TX, we set mult at QH as the largest value, and use
	 * MultO at TD as real mult value.
	 */
	if (hwep->type == USB_ENDPOINT_XFER_ISOC && hwep->dir == TX)
		cap |= 3 << __ffs(QH_MULT);

	hwep->qh.ptr->cap = cpu_to_le32(cap);

	hwep->qh.ptr->td.next |= cpu_to_le32(TD_TERMINATE);   /* needed? */

	/*
	 * Enable endpoints in the HW other than ep0 as ep0
	 * is always enabled
	 */
	if (hwep->num)
		retval |= hw_ep_enable(hwep->ci, hwep->num, hwep->dir,
				       hwep->type);

	spin_unlock_irqrestore(hwep->lock, flags);
	return retval;
}

/**
 * ep_disable: endpoint is no longer usable
 *
 * Check usb_ep_disable() at "usb_gadget.h" for details
 */
static int ep_disable(struct usb_ep *ep)
{
	struct ci_hw_ep *hwep = container_of(ep, struct ci_hw_ep, ep);
	int direction, retval = 0;
	unsigned long flags;

	if (ep == NULL)
		return -EINVAL;
	else if (hwep->ep.desc == NULL)
		return -EBUSY;

	spin_lock_irqsave(hwep->lock, flags);
	if (hwep->ci->gadget.speed == USB_SPEED_UNKNOWN) {
		spin_unlock_irqrestore(hwep->lock, flags);
		return 0;
	}

	/* only internal SW should disable ctrl endpts */

	direction = hwep->dir;
	do {
		retval |= _ep_nuke(hwep);
		retval |= hw_ep_disable(hwep->ci, hwep->num, hwep->dir);

		if (hwep->type == USB_ENDPOINT_XFER_CONTROL)
			hwep->dir = (hwep->dir == TX) ? RX : TX;

	} while (hwep->dir != direction);

	hwep->ep.desc = NULL;

	spin_unlock_irqrestore(hwep->lock, flags);
	return retval;
}

/**
 * ep_alloc_request: allocate a request object to use with this endpoint
 *
 * Check usb_ep_alloc_request() at "usb_gadget.h" for details
 */
static struct usb_request *ep_alloc_request(struct usb_ep *ep, gfp_t gfp_flags)
{
	struct ci_hw_req *hwreq = NULL;

	if (ep == NULL)
		return NULL;

	hwreq = kzalloc(sizeof(struct ci_hw_req), gfp_flags);
	if (hwreq != NULL) {
		INIT_LIST_HEAD(&hwreq->queue);
		INIT_LIST_HEAD(&hwreq->tds);
	}

	return (hwreq == NULL) ? NULL : &hwreq->req;
}

/**
 * ep_free_request: frees a request object
 *
 * Check usb_ep_free_request() at "usb_gadget.h" for details
 */
static void ep_free_request(struct usb_ep *ep, struct usb_request *req)
{
	struct ci_hw_ep  *hwep  = container_of(ep,  struct ci_hw_ep, ep);
	struct ci_hw_req *hwreq = container_of(req, struct ci_hw_req, req);
	struct td_node *node, *tmpnode;
	unsigned long flags;

	if (ep == NULL || req == NULL) {
		return;
	} else if (!list_empty(&hwreq->queue)) {
		dev_err(hwep->ci->dev, "freeing queued request\n");
		return;
	}

	spin_lock_irqsave(hwep->lock, flags);
<<<<<<< HEAD

	list_for_each_entry_safe(node, tmpnode, &hwreq->tds, td) {
		dma_pool_free(hwep->td_pool, node->ptr, node->dma);
		list_del_init(&node->td);
		node->ptr = NULL;
		kfree(node);
	}

=======

	list_for_each_entry_safe(node, tmpnode, &hwreq->tds, td) {
		dma_pool_free(hwep->td_pool, node->ptr, node->dma);
		list_del_init(&node->td);
		node->ptr = NULL;
		kfree(node);
	}

>>>>>>> 516bf00a
	kfree(hwreq);

	spin_unlock_irqrestore(hwep->lock, flags);
}

/**
 * ep_queue: queues (submits) an I/O request to an endpoint
 *
 * Check usb_ep_queue()* at usb_gadget.h" for details
 */
static int ep_queue(struct usb_ep *ep, struct usb_request *req,
		    gfp_t __maybe_unused gfp_flags)
{
	struct ci_hw_ep  *hwep  = container_of(ep,  struct ci_hw_ep, ep);
	int retval = 0;
	unsigned long flags;

	if (ep == NULL || req == NULL || hwep->ep.desc == NULL)
		return -EINVAL;

	spin_lock_irqsave(hwep->lock, flags);
	if (hwep->ci->gadget.speed == USB_SPEED_UNKNOWN) {
		spin_unlock_irqrestore(hwep->lock, flags);
		return 0;
	}
	retval = _ep_queue(ep, req, gfp_flags);
	spin_unlock_irqrestore(hwep->lock, flags);
	return retval;
}

/**
 * ep_dequeue: dequeues (cancels, unlinks) an I/O request from an endpoint
 *
 * Check usb_ep_dequeue() at "usb_gadget.h" for details
 */
static int ep_dequeue(struct usb_ep *ep, struct usb_request *req)
{
	struct ci_hw_ep  *hwep  = container_of(ep,  struct ci_hw_ep, ep);
	struct ci_hw_req *hwreq = container_of(req, struct ci_hw_req, req);
	unsigned long flags;
	struct td_node *node, *tmpnode;

	if (ep == NULL || req == NULL || hwreq->req.status != -EALREADY ||
		hwep->ep.desc == NULL || list_empty(&hwreq->queue) ||
		list_empty(&hwep->qh.queue))
		return -EINVAL;

	spin_lock_irqsave(hwep->lock, flags);
	if (hwep->ci->gadget.speed != USB_SPEED_UNKNOWN)
		hw_ep_flush(hwep->ci, hwep->num, hwep->dir);

	list_for_each_entry_safe(node, tmpnode, &hwreq->tds, td) {
		dma_pool_free(hwep->td_pool, node->ptr, node->dma);
		list_del_init(&node->td);
		node->ptr = NULL;
		kfree(node);
	}

	/* pop request */
	list_del_init(&hwreq->queue);

	usb_gadget_unmap_request(&hwep->ci->gadget, req, hwep->dir);

	req->status = -ECONNRESET;

	if (hwreq->req.complete != NULL) {
		spin_unlock(hwep->lock);
		hwreq->req.complete(&hwep->ep, &hwreq->req);
		spin_lock(hwep->lock);
	}

	spin_unlock_irqrestore(hwep->lock, flags);
	return 0;
}

/**
 * ep_set_halt: sets the endpoint halt feature
 *
 * Check usb_ep_set_halt() at "usb_gadget.h" for details
 */
static int ep_set_halt(struct usb_ep *ep, int value)
{
	struct ci_hw_ep *hwep = container_of(ep, struct ci_hw_ep, ep);
	int direction, retval = 0;
	unsigned long flags;

	if (ep == NULL || hwep->ep.desc == NULL)
		return -EINVAL;

	if (usb_endpoint_xfer_isoc(hwep->ep.desc))
		return -EOPNOTSUPP;

	spin_lock_irqsave(hwep->lock, flags);

	if (hwep->ci->gadget.speed == USB_SPEED_UNKNOWN) {
		spin_unlock_irqrestore(hwep->lock, flags);
		return 0;
	}
#ifndef STALL_IN
	/* g_file_storage MS compliant but g_zero fails chapter 9 compliance */
	if (value && hwep->type == USB_ENDPOINT_XFER_BULK && hwep->dir == TX &&
	    !list_empty(&hwep->qh.queue)) {
		spin_unlock_irqrestore(hwep->lock, flags);
		return -EAGAIN;
	}
#endif

	direction = hwep->dir;
	do {
		retval |= hw_ep_set_halt(hwep->ci, hwep->num, hwep->dir, value);

		if (!value)
			hwep->wedge = 0;

		if (hwep->type == USB_ENDPOINT_XFER_CONTROL)
			hwep->dir = (hwep->dir == TX) ? RX : TX;

	} while (hwep->dir != direction);

	spin_unlock_irqrestore(hwep->lock, flags);
	return retval;
}

/**
 * ep_set_wedge: sets the halt feature and ignores clear requests
 *
 * Check usb_ep_set_wedge() at "usb_gadget.h" for details
 */
static int ep_set_wedge(struct usb_ep *ep)
{
	struct ci_hw_ep *hwep = container_of(ep, struct ci_hw_ep, ep);
	unsigned long flags;

	if (ep == NULL || hwep->ep.desc == NULL)
		return -EINVAL;

	spin_lock_irqsave(hwep->lock, flags);
	hwep->wedge = 1;
	spin_unlock_irqrestore(hwep->lock, flags);

	return usb_ep_set_halt(ep);
}

/**
 * ep_fifo_flush: flushes contents of a fifo
 *
 * Check usb_ep_fifo_flush() at "usb_gadget.h" for details
 */
static void ep_fifo_flush(struct usb_ep *ep)
{
	struct ci_hw_ep *hwep = container_of(ep, struct ci_hw_ep, ep);
	unsigned long flags;

	if (ep == NULL) {
		dev_err(hwep->ci->dev, "%02X: -EINVAL\n", _usb_addr(hwep));
		return;
	}

	spin_lock_irqsave(hwep->lock, flags);
	if (hwep->ci->gadget.speed == USB_SPEED_UNKNOWN) {
		spin_unlock_irqrestore(hwep->lock, flags);
		return;
	}

	hw_ep_flush(hwep->ci, hwep->num, hwep->dir);

	spin_unlock_irqrestore(hwep->lock, flags);
}

/**
 * Endpoint-specific part of the API to the USB controller hardware
 * Check "usb_gadget.h" for details
 */
static const struct usb_ep_ops usb_ep_ops = {
	.enable	       = ep_enable,
	.disable       = ep_disable,
	.alloc_request = ep_alloc_request,
	.free_request  = ep_free_request,
	.queue	       = ep_queue,
	.dequeue       = ep_dequeue,
	.set_halt      = ep_set_halt,
	.set_wedge     = ep_set_wedge,
	.fifo_flush    = ep_fifo_flush,
};

/******************************************************************************
 * GADGET block
 *****************************************************************************/
static bool ci_otg_fsm_charger_conn(struct ci_hdrc *ci)
{
	/*
	 * OTG port is in fsm mode
	 * only do charger notify for b sess valid event, or
	 * when power up.
	 */
	return !ci_otg_is_fsm_mode(ci) || ci->fsm.power_up ||
					ci->b_sess_valid_event;
}

static int ci_udc_vbus_session(struct usb_gadget *_gadget, int is_active)
{
	struct ci_hdrc *ci = container_of(_gadget, struct ci_hdrc, gadget);
	unsigned long flags;
	int gadget_ready = 0;
	int ret;

	spin_lock_irqsave(&ci->lock, flags);
	ci->vbus_active = is_active;
	if (ci->driver)
		gadget_ready = 1;
	spin_unlock_irqrestore(&ci->lock, flags);

	/* Charger Detection */
	if (ci->platdata->notify_event && ci_otg_fsm_charger_conn(ci)) {
		/*
		 * Keep controller active when the cable is connected,
		 * It can make disconnect interrupt (BSV 1->0) occur when
		 * the cable is disconnected.
		 */
		if (is_active) {
			pm_runtime_get_sync(&_gadget->dev);
			hw_write(ci, OP_USBCMD, USBCMD_RS, 0);
		} else {
			pm_runtime_put_sync(&_gadget->dev);
		}

		ret = ci->platdata->notify_event
			(ci, CI_HDRC_CONTROLLER_CHARGER_EVENT);
		if (ret == CI_HDRC_NOTIFY_RET_DEFER_EVENT) {
			hw_device_reset(ci, USBMODE_CM_DC);
			/* Pull up dp */
			hw_write(ci, OP_USBCMD, USBCMD_RS, USBCMD_RS);
			ci->platdata->notify_event
				(ci, CI_HDRC_CONTROLLER_CHARGER_POST_EVENT);
			/* Pull down dp */
			hw_write(ci, OP_USBCMD, USBCMD_RS, 0);
		}
	}

	if (ci_otg_is_fsm_mode(ci) && ci->b_sess_valid_event)
		ci->b_sess_valid_event = false;

	if (gadget_ready) {
		if (is_active) {
			pm_runtime_get_sync(&_gadget->dev);
			hw_device_reset(ci, USBMODE_CM_DC);
			hw_device_state(ci, ci->ep0out->qh.dma);
<<<<<<< HEAD
			hw_write(ci, OP_USBCMD, USBCMD_RS, USBCMD_RS);
=======
>>>>>>> 516bf00a
			usb_gadget_set_state(_gadget, USB_STATE_POWERED);
		} else {
			if (ci->driver)
				ci->driver->disconnect(&ci->gadget);
			hw_device_state(ci, 0);
			hw_write(ci, OP_USBCMD, USBCMD_RS, 0);
			if (ci->platdata->notify_event)
				ci->platdata->notify_event(ci,
				CI_HDRC_CONTROLLER_STOPPED_EVENT);
			_gadget_stop_activity(&ci->gadget);
			pm_runtime_put_sync(&_gadget->dev);
			usb_gadget_set_state(_gadget, USB_STATE_NOTATTACHED);
		}
	}

	return 0;
}

static int ci_udc_wakeup(struct usb_gadget *_gadget)
{
	struct ci_hdrc *ci = container_of(_gadget, struct ci_hdrc, gadget);
	unsigned long flags;
	int ret = 0;

	spin_lock_irqsave(&ci->lock, flags);
	if (ci->gadget.speed == USB_SPEED_UNKNOWN) {
		spin_unlock_irqrestore(&ci->lock, flags);
		return 0;
	}
	if (!ci->remote_wakeup) {
		ret = -EOPNOTSUPP;
		goto out;
	}
	if (!hw_read(ci, OP_PORTSC, PORTSC_SUSP)) {
		ret = -EINVAL;
		goto out;
	}
	hw_write(ci, OP_PORTSC, PORTSC_FPR, PORTSC_FPR);
out:
	spin_unlock_irqrestore(&ci->lock, flags);
	return ret;
}

static int ci_udc_vbus_draw(struct usb_gadget *_gadget, unsigned ma)
{
	struct ci_hdrc *ci = container_of(_gadget, struct ci_hdrc, gadget);

	if (ci->transceiver)
		return usb_phy_set_power(ci->transceiver, ma);
	return -ENOTSUPP;
}

/* Change Data+ pullup status
 * this func is used by usb_gadget_connect/disconnet
 */
static int ci_udc_pullup(struct usb_gadget *_gadget, int is_on)
{
	struct ci_hdrc *ci = container_of(_gadget, struct ci_hdrc, gadget);

	if (!ci->vbus_active)
		return -EOPNOTSUPP;

	if (is_on)
		hw_write(ci, OP_USBCMD, USBCMD_RS, USBCMD_RS);
	else
		hw_write(ci, OP_USBCMD, USBCMD_RS, 0);

	return 0;
}

static int ci_udc_start(struct usb_gadget *gadget,
			 struct usb_gadget_driver *driver);
static int ci_udc_stop(struct usb_gadget *gadget,
			struct usb_gadget_driver *driver);
/**
 * Device operations part of the API to the USB controller hardware,
 * which don't involve endpoints (or i/o)
 * Check  "usb_gadget.h" for details
 */
static const struct usb_gadget_ops usb_gadget_ops = {
	.vbus_session	= ci_udc_vbus_session,
	.wakeup		= ci_udc_wakeup,
	.pullup		= ci_udc_pullup,
	.vbus_draw	= ci_udc_vbus_draw,
	.udc_start	= ci_udc_start,
	.udc_stop	= ci_udc_stop,
};

static int init_eps(struct ci_hdrc *ci)
{
	int retval = 0, i, j;

	for (i = 0; i < ci->hw_ep_max/2; i++)
		for (j = RX; j <= TX; j++) {
			int k = i + j * ci->hw_ep_max/2;
			struct ci_hw_ep *hwep = &ci->ci_hw_ep[k];

			scnprintf(hwep->name, sizeof(hwep->name), "ep%i%s", i,
					(j == TX)  ? "in" : "out");

			hwep->ci          = ci;
			hwep->lock         = &ci->lock;
			hwep->td_pool      = ci->td_pool;

			hwep->ep.name      = hwep->name;
			hwep->ep.ops       = &usb_ep_ops;
			/*
			 * for ep0: maxP defined in desc, for other
			 * eps, maxP is set by epautoconfig() called
			 * by gadget layer
			 */
			hwep->ep.maxpacket = (unsigned short)~0;

			INIT_LIST_HEAD(&hwep->qh.queue);
			hwep->qh.ptr = dma_pool_alloc(ci->qh_pool, GFP_KERNEL,
						     &hwep->qh.dma);
			if (hwep->qh.ptr == NULL)
				retval = -ENOMEM;
			else
				memset(hwep->qh.ptr, 0, sizeof(*hwep->qh.ptr));

			/*
			 * set up shorthands for ep0 out and in endpoints,
			 * don't add to gadget's ep_list
			 */
			if (i == 0) {
				if (j == RX)
					ci->ep0out = hwep;
				else
					ci->ep0in = hwep;

				hwep->ep.maxpacket = CTRL_PAYLOAD_MAX;
				continue;
			}

			list_add_tail(&hwep->ep.ep_list, &ci->gadget.ep_list);
		}

	return retval;
}

static void destroy_eps(struct ci_hdrc *ci)
{
	int i;

	for (i = 0; i < ci->hw_ep_max; i++) {
		struct ci_hw_ep *hwep = &ci->ci_hw_ep[i];

		if (hwep->pending_td)
			free_pending_td(hwep);
		dma_pool_free(ci->qh_pool, hwep->qh.ptr, hwep->qh.dma);
	}
}

/**
 * ci_udc_start: register a gadget driver
 * @gadget: our gadget
 * @driver: the driver being registered
 *
 * Interrupts are enabled here.
 */
static int ci_udc_start(struct usb_gadget *gadget,
			 struct usb_gadget_driver *driver)
{
	struct ci_hdrc *ci = container_of(gadget, struct ci_hdrc, gadget);
	unsigned long flags;
	int retval = -ENOMEM;

	if (driver->disconnect == NULL)
		return -EINVAL;


	ci->ep0out->ep.desc = &ctrl_endpt_out_desc;
	retval = usb_ep_enable(&ci->ep0out->ep);
	if (retval)
		return retval;

	ci->ep0in->ep.desc = &ctrl_endpt_in_desc;
	retval = usb_ep_enable(&ci->ep0in->ep);
	if (retval)
		return retval;

	ci->driver = driver;
	/* Start otg fsm for B-device */
	if (ci_otg_is_fsm_mode(ci) && ci->fsm.id) {
		ci_hdrc_otg_fsm_start(ci);
		return retval;
	}

	pm_runtime_get_sync(&ci->gadget.dev);
	if (ci->vbus_active) {
		spin_lock_irqsave(&ci->lock, flags);
		hw_device_reset(ci, USBMODE_CM_DC);
	} else {
		pm_runtime_put_sync(&ci->gadget.dev);
		return retval;
	}

	retval = hw_device_state(ci, ci->ep0out->qh.dma);
	spin_unlock_irqrestore(&ci->lock, flags);
	if (retval)
		pm_runtime_put_sync(&ci->gadget.dev);

	return retval;
}

/**
 * ci_udc_stop: unregister a gadget driver
 */
static int ci_udc_stop(struct usb_gadget *gadget,
			struct usb_gadget_driver *driver)
{
	struct ci_hdrc *ci = container_of(gadget, struct ci_hdrc, gadget);
	unsigned long flags;

	spin_lock_irqsave(&ci->lock, flags);

	if (ci->vbus_active) {
		hw_device_state(ci, 0);
		if (ci->platdata->notify_event)
			ci->platdata->notify_event(ci,
			CI_HDRC_CONTROLLER_STOPPED_EVENT);
		spin_unlock_irqrestore(&ci->lock, flags);
		_gadget_stop_activity(&ci->gadget);
		spin_lock_irqsave(&ci->lock, flags);
		pm_runtime_put(&ci->gadget.dev);
	}

	ci->driver = NULL;
	spin_unlock_irqrestore(&ci->lock, flags);

	return 0;
}

/******************************************************************************
 * BUS block
 *****************************************************************************/
/**
 * udc_irq: ci interrupt handler
 *
 * This function returns IRQ_HANDLED if the IRQ has been handled
 * It locks access to registers
 */
static irqreturn_t udc_irq(struct ci_hdrc *ci)
{
	irqreturn_t retval;
	u32 intr;

	if (ci == NULL)
		return IRQ_HANDLED;

	spin_lock(&ci->lock);

	if (ci->platdata->flags & CI_HDRC_REGS_SHARED) {
		if (hw_read(ci, OP_USBMODE, USBMODE_CM) !=
				USBMODE_CM_DC) {
			spin_unlock(&ci->lock);
			return IRQ_NONE;
		}
	}
	intr = hw_test_and_clear_intr_active(ci);

	if (intr) {
		/* order defines priority - do NOT change it */
		if (USBi_URI & intr)
			isr_reset_handler(ci);

		if (USBi_PCI & intr) {
			ci->gadget.speed = hw_port_is_high_speed(ci) ?
				USB_SPEED_HIGH : USB_SPEED_FULL;
			if (ci->suspended && ci->driver->resume) {
				spin_unlock(&ci->lock);
				ci->driver->resume(&ci->gadget);
				spin_lock(&ci->lock);
				ci->suspended = 0;
			}
		}

		if (USBi_UI  & intr)
			isr_tr_complete_handler(ci);

		if (USBi_SLI & intr) {
			if (ci->gadget.speed != USB_SPEED_UNKNOWN &&
			    ci->driver->suspend) {
				ci->suspended = 1;
				spin_unlock(&ci->lock);
				ci->driver->suspend(&ci->gadget);
				usb_gadget_set_state(&ci->gadget,
						USB_STATE_SUSPENDED);
				spin_lock(&ci->lock);
			}
		}
		retval = IRQ_HANDLED;
	} else {
		retval = IRQ_NONE;
	}
	spin_unlock(&ci->lock);

	return retval;
}

/**
 * udc_start: initialize gadget role
 * @ci: chipidea controller
 */
static int udc_start(struct ci_hdrc *ci)
{
	struct device *dev = ci->dev;
	int retval = 0;

	spin_lock_init(&ci->lock);

	ci->gadget.ops          = &usb_gadget_ops;
	ci->gadget.speed        = USB_SPEED_UNKNOWN;
	ci->gadget.max_speed    = USB_SPEED_HIGH;
	ci->gadget.is_otg       = ci->is_otg ? 1 : 0;
	ci->gadget.name         = ci->platdata->name;

	INIT_LIST_HEAD(&ci->gadget.ep_list);

	/* alloc resources */
	ci->qh_pool = dma_pool_create("ci_hw_qh", dev,
				       sizeof(struct ci_hw_qh),
				       64, CI_HDRC_PAGE_SIZE);
	if (ci->qh_pool == NULL)
		return -ENOMEM;

	ci->td_pool = dma_pool_create("ci_hw_td", dev,
				       sizeof(struct ci_hw_td),
				       64, CI_HDRC_PAGE_SIZE);
	if (ci->td_pool == NULL) {
		retval = -ENOMEM;
		goto free_qh_pool;
	}

	retval = init_eps(ci);
	if (retval)
		goto free_pools;

	ci->gadget.ep0 = &ci->ep0in->ep;

	retval = usb_add_gadget_udc(dev, &ci->gadget);
	if (retval)
		goto destroy_eps;

	pm_runtime_no_callbacks(&ci->gadget.dev);
	pm_runtime_enable(&ci->gadget.dev);

	return retval;

destroy_eps:
	destroy_eps(ci);
free_pools:
	dma_pool_destroy(ci->td_pool);
free_qh_pool:
	dma_pool_destroy(ci->qh_pool);
	return retval;
}

/**
 * ci_hdrc_gadget_destroy: parent remove must call this to remove UDC
 *
 * No interrupts active, the IRQ has been released
 */
void ci_hdrc_gadget_destroy(struct ci_hdrc *ci)
{
	if (!ci->roles[CI_ROLE_GADGET])
		return;

	usb_del_gadget_udc(&ci->gadget);

	destroy_eps(ci);

	dma_pool_destroy(ci->td_pool);
	dma_pool_destroy(ci->qh_pool);
}

static int udc_id_switch_for_device(struct ci_hdrc *ci)
{
	if (ci->is_otg)
		hw_write_otgsc(ci, OTGSC_BSVIS | OTGSC_BSVIE,
					OTGSC_BSVIS | OTGSC_BSVIE);

	return 0;
}

static void udc_id_switch_for_host(struct ci_hdrc *ci)
{
	if (ci->is_otg)
		/* host doesn't care B_SESSION_VALID event */
		hw_write_otgsc(ci, OTGSC_BSVIE | OTGSC_BSVIS, OTGSC_BSVIS);
}

static void udc_suspend_for_power_lost(struct ci_hdrc *ci)
{
	/*
	 * Set OP_ENDPTLISTADDR to be non-zero for
	 * checking if controller resume from power lost
	 * in non-host mode.
	 */
	if (hw_read(ci, OP_ENDPTLISTADDR, ~0) == 0)
		hw_write(ci, OP_ENDPTLISTADDR, ~0, ~0);
}

/* Power lost with device mode */
static void udc_resume_from_power_lost(struct ci_hdrc *ci)
{
	/* Force disconnect if power lost with vbus on */
	if (ci->vbus_active)
		usb_gadget_vbus_disconnect(&ci->gadget);

	if (ci->is_otg)
		hw_write_otgsc(ci, OTGSC_BSVIS | OTGSC_BSVIE,
					OTGSC_BSVIS | OTGSC_BSVIE);
}

/**
 * ci_hdrc_gadget_init - initialize device related bits
 * ci: the controller
 *
 * This function initializes the gadget, if the device is "device capable".
 */
int ci_hdrc_gadget_init(struct ci_hdrc *ci)
{
	struct ci_role_driver *rdrv;

	if (!hw_read(ci, CAP_DCCPARAMS, DCCPARAMS_DC))
		return -ENXIO;

	rdrv = devm_kzalloc(ci->dev, sizeof(struct ci_role_driver), GFP_KERNEL);
	if (!rdrv)
		return -ENOMEM;

	rdrv->start	= udc_id_switch_for_device;
	rdrv->stop	= udc_id_switch_for_host;
	rdrv->irq	= udc_irq;
	rdrv->save = udc_suspend_for_power_lost;
	rdrv->restore = udc_resume_from_power_lost;
	rdrv->name	= "gadget";
	ci->roles[CI_ROLE_GADGET] = rdrv;

	return udc_start(ci);
}<|MERGE_RESOLUTION|>--- conflicted
+++ resolved
@@ -85,10 +85,8 @@
 		/* interrupt, error, port change, reset, sleep/suspend */
 		hw_write(ci, OP_USBINTR, ~0,
 			     USBi_UI|USBi_UEI|USBi_PCI|USBi_URI|USBi_SLI);
-		hw_write(ci, OP_USBCMD, USBCMD_RS, USBCMD_RS);
 	} else {
 		hw_write(ci, OP_USBINTR, ~0, 0);
-		hw_write(ci, OP_USBCMD, USBCMD_RS, 0);
 	}
 	return 0;
 }
@@ -559,7 +557,6 @@
 			hwreq->req.status = -EALREADY;
 			return -EBUSY;
 		}
-<<<<<<< HEAD
 
 		remaining_length = (tmptoken & TD_TOTAL_BYTES);
 		remaining_length >>= __ffs(TD_TOTAL_BYTES);
@@ -602,50 +599,6 @@
 	if (hwreq->req.status)
 		return hwreq->req.status;
 
-=======
-
-		remaining_length = (tmptoken & TD_TOTAL_BYTES);
-		remaining_length >>= __ffs(TD_TOTAL_BYTES);
-		actual -= remaining_length;
-
-		hwreq->req.status = tmptoken & TD_STATUS;
-		if ((TD_STATUS_HALTED & hwreq->req.status)) {
-			hwreq->req.status = -EPIPE;
-			break;
-		} else if ((TD_STATUS_DT_ERR & hwreq->req.status)) {
-			hwreq->req.status = -EPROTO;
-			break;
-		} else if ((TD_STATUS_TR_ERR & hwreq->req.status)) {
-			hwreq->req.status = -EILSEQ;
-			break;
-		}
-
-		if (remaining_length) {
-			if (hwep->dir) {
-				hwreq->req.status = -EPROTO;
-				break;
-			}
-		}
-		/*
-		 * As the hardware could still address the freed td
-		 * which will run the udc unusable, the cleanup of the
-		 * td has to be delayed by one.
-		 */
-		if (hwep->pending_td)
-			free_pending_td(hwep);
-
-		hwep->pending_td = node;
-		list_del_init(&node->td);
-	}
-
-	usb_gadget_unmap_request(&hwep->ci->gadget, &hwreq->req, hwep->dir);
-
-	hwreq->req.actual += actual;
-
-	if (hwreq->req.status)
-		return hwreq->req.status;
-
->>>>>>> 516bf00a
 	return hwreq->req.actual;
 }
 
@@ -1335,7 +1288,6 @@
 	}
 
 	spin_lock_irqsave(hwep->lock, flags);
-<<<<<<< HEAD
 
 	list_for_each_entry_safe(node, tmpnode, &hwreq->tds, td) {
 		dma_pool_free(hwep->td_pool, node->ptr, node->dma);
@@ -1344,16 +1296,6 @@
 		kfree(node);
 	}
 
-=======
-
-	list_for_each_entry_safe(node, tmpnode, &hwreq->tds, td) {
-		dma_pool_free(hwep->td_pool, node->ptr, node->dma);
-		list_del_init(&node->td);
-		node->ptr = NULL;
-		kfree(node);
-	}
-
->>>>>>> 516bf00a
 	kfree(hwreq);
 
 	spin_unlock_irqrestore(hwep->lock, flags);
@@ -1601,10 +1543,7 @@
 			pm_runtime_get_sync(&_gadget->dev);
 			hw_device_reset(ci, USBMODE_CM_DC);
 			hw_device_state(ci, ci->ep0out->qh.dma);
-<<<<<<< HEAD
 			hw_write(ci, OP_USBCMD, USBCMD_RS, USBCMD_RS);
-=======
->>>>>>> 516bf00a
 			usb_gadget_set_state(_gadget, USB_STATE_POWERED);
 		} else {
 			if (ci->driver)
@@ -2013,7 +1952,7 @@
 static void udc_resume_from_power_lost(struct ci_hdrc *ci)
 {
 	/* Force disconnect if power lost with vbus on */
-	if (ci->vbus_active)
+	if (!ci_otg_is_fsm_mode(ci) && ci->vbus_active)
 		usb_gadget_vbus_disconnect(&ci->gadget);
 
 	if (ci->is_otg)
