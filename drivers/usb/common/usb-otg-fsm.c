/*
 * OTG Finite State Machine from OTG spec
 *
 * Copyright (C) 2007-2014 Freescale Semiconductor, Inc.
 *
 * Author:	Li Yang <LeoLi@freescale.com>
 *		Jerry Huang <Chang-Ming.Huang@freescale.com>
 *
 * This program is free software; you can redistribute  it and/or modify it
 * under  the terms of  the GNU General  Public License as published by the
 * Free Software Foundation;  either version 2 of the  License, or (at your
 * option) any later version.
 *
 * This program is distributed in the hope that it will be useful, but
 * WITHOUT ANY WARRANTY; without even the implied warranty of
 * MERCHANTABILITY or FITNESS FOR A PARTICULAR PURPOSE.  See the GNU
 * General Public License for more details.
 *
 * You should have received a copy of the  GNU General Public License along
 * with this program; if not, write  to the Free Software Foundation, Inc.,
 * 675 Mass Ave, Cambridge, MA 02139, USA.
 */

#include <linux/kernel.h>
#include <linux/types.h>
#include <linux/mutex.h>
#include <linux/delay.h>
#include <linux/usb.h>
#include <linux/usb/gadget.h>
#include <linux/usb/otg.h>
#include <linux/usb/otg-fsm.h>

/* Change USB protocol when there is a protocol change */
static int otg_set_protocol(struct otg_fsm *fsm, int protocol)
{
	int ret = 0;

	if (fsm->protocol != protocol) {
		VDBG("Changing role fsm->protocol= %d; new protocol= %d\n",
			fsm->protocol, protocol);
		/* stop old protocol */
		if (fsm->protocol == PROTO_HOST)
			ret = otg_start_host(fsm, 0);
		else if (fsm->protocol == PROTO_GADGET)
			ret = otg_start_gadget(fsm, 0);
		if (ret)
			return ret;

		/* start new protocol */
		if (protocol == PROTO_HOST)
			ret = otg_start_host(fsm, 1);
		else if (protocol == PROTO_GADGET)
			ret = otg_start_gadget(fsm, 1);
		if (ret)
			return ret;

		fsm->protocol = protocol;
		return 0;
	}

	return 0;
}

static int state_changed;

/* Called when leaving a state.  Do state clean up jobs here */
void otg_leave_state(struct otg_fsm *fsm, enum usb_otg_state old_state)
{
	switch (old_state) {
	case OTG_STATE_B_IDLE:
		otg_del_timer(fsm, B_SE0_SRP);
		otg_del_timer(fsm, B_SRP_FAIL);
		fsm->b_se0_srp = 0;
		fsm->adp_sns = 0;
		fsm->adp_prb = 0;
		break;
	case OTG_STATE_B_SRP_INIT:
		fsm->data_pulse = 0;
		fsm->b_srp_done = 0;
		break;
	case OTG_STATE_B_PERIPHERAL:
		break;
	case OTG_STATE_B_WAIT_ACON:
		otg_del_timer(fsm, B_ASE0_BRST);
		fsm->b_ase0_brst_tmout = 0;
		break;
	case OTG_STATE_B_HOST:
		if (fsm->otg->gadget)
			fsm->otg->gadget->host_request_flag = 0;
		if (fsm->otg_hnp_reqd) {
			fsm->otg_hnp_reqd = 0;
			fsm->b_bus_req = 0;
		}
<<<<<<< HEAD
=======
		fsm->a_conn = 0;
>>>>>>> 70cea348
		break;
	case OTG_STATE_A_IDLE:
		fsm->adp_prb = 0;
		break;
	case OTG_STATE_A_WAIT_VRISE:
		otg_del_timer(fsm, A_WAIT_VRISE);
		fsm->a_wait_vrise_tmout = 0;
		break;
	case OTG_STATE_A_WAIT_BCON:
		otg_del_timer(fsm, A_WAIT_BCON);
		fsm->a_wait_bcon_tmout = 0;
		break;
	case OTG_STATE_A_HOST:
		otg_del_timer(fsm, A_WAIT_ENUM);
		if (fsm->otg->gadget)
			fsm->otg->gadget->host_request_flag = 0;
		break;
	case OTG_STATE_A_SUSPEND:
		otg_del_timer(fsm, A_AIDL_BDIS);
		fsm->a_aidl_bdis_tmout = 0;
		fsm->a_suspend_req_inf = 0;
		break;
	case OTG_STATE_A_PERIPHERAL:
		otg_del_timer(fsm, A_BIDL_ADIS);
		fsm->a_bidl_adis_tmout = 0;
		break;
	case OTG_STATE_A_WAIT_VFALL:
		otg_del_timer(fsm, A_WAIT_VFALL);
		fsm->a_wait_vfall_tmout = 0;
		otg_del_timer(fsm, A_WAIT_VRISE);
		break;
	case OTG_STATE_A_VBUS_ERR:
		break;
	default:
		break;
	}
}

/* Called when entering a state */
int otg_set_state(struct otg_fsm *fsm, enum usb_otg_state new_state)
{
	state_changed = 1;
	if (fsm->otg->phy->state == new_state)
		return 0;
	VDBG("Set state: %s\n", usb_otg_state_string(new_state));
	otg_leave_state(fsm, fsm->otg->phy->state);
	switch (new_state) {
	case OTG_STATE_B_IDLE:
		otg_drv_vbus(fsm, 0);
		otg_chrg_vbus(fsm, 0);
		otg_loc_conn(fsm, 0);
		otg_loc_sof(fsm, 0);
		/*
		 * Driver is responsible for starting ADP probing
		 * if ADP sensing times out.
		 */
		otg_start_adp_sns(fsm);
		otg_set_protocol(fsm, PROTO_UNDEF);
		otg_add_timer(fsm, B_SE0_SRP);
		if (fsm->otg_hnp_reqd) {
			fsm->otg_hnp_reqd = 0;
			fsm->b_bus_req = 0;
			fsm->otg->gadget->host_request_flag = 0;
		}
		break;
	case OTG_STATE_B_SRP_INIT:
		otg_start_pulse(fsm);
		otg_loc_sof(fsm, 0);
		otg_set_protocol(fsm, PROTO_UNDEF);
		otg_add_timer(fsm, B_SRP_FAIL);
		break;
	case OTG_STATE_B_PERIPHERAL:
		otg_chrg_vbus(fsm, 0);
		otg_loc_conn(fsm, 1);
		otg_loc_sof(fsm, 0);
		otg_set_protocol(fsm, PROTO_GADGET);
		fsm->b_bus_req = 0;
		break;
	case OTG_STATE_B_WAIT_ACON:
		otg_chrg_vbus(fsm, 0);
		otg_loc_conn(fsm, 0);
		otg_loc_sof(fsm, 0);
		otg_set_protocol(fsm, PROTO_HOST);
		otg_add_timer(fsm, B_ASE0_BRST);
		fsm->a_bus_suspend = 0;
		break;
	case OTG_STATE_B_HOST:
		otg_chrg_vbus(fsm, 0);
		otg_loc_conn(fsm, 0);
		otg_loc_sof(fsm, 1);
		otg_set_protocol(fsm, PROTO_HOST);
		otg_add_timer(fsm, HNP_POLLING);
		break;
	case OTG_STATE_A_IDLE:
		otg_drv_vbus(fsm, 0);
		otg_chrg_vbus(fsm, 0);
		otg_loc_conn(fsm, 0);
		otg_loc_sof(fsm, 0);
		otg_start_adp_prb(fsm);
		otg_set_protocol(fsm, PROTO_HOST);
		break;
	case OTG_STATE_A_WAIT_VRISE:
		otg_drv_vbus(fsm, 1);
		otg_loc_conn(fsm, 0);
		otg_loc_sof(fsm, 0);
		otg_set_protocol(fsm, PROTO_HOST);
		otg_add_timer(fsm, A_WAIT_VRISE);
		break;
	case OTG_STATE_A_WAIT_BCON:
		otg_drv_vbus(fsm, 1);
		otg_loc_conn(fsm, 0);
		otg_loc_sof(fsm, 0);
		otg_set_protocol(fsm, PROTO_HOST);
		otg_add_timer(fsm, A_WAIT_BCON);
		break;
	case OTG_STATE_A_HOST:
		otg_drv_vbus(fsm, 1);
		otg_loc_conn(fsm, 0);
		otg_loc_sof(fsm, 1);
		otg_set_protocol(fsm, PROTO_HOST);
		/*
		 * When HNP is triggered while a_bus_req = 0, a_host will
		 * suspend too fast to complete a_set_b_hnp_en
		 */
		if (!fsm->a_bus_req || fsm->a_suspend_req_inf)
			otg_add_timer(fsm, A_WAIT_ENUM);
		otg_add_timer(fsm, HNP_POLLING);
		break;
	case OTG_STATE_A_SUSPEND:
		otg_drv_vbus(fsm, 1);
		otg_loc_conn(fsm, 0);
		otg_loc_sof(fsm, 0);
		otg_set_protocol(fsm, PROTO_HOST);
		otg_add_timer(fsm, A_AIDL_BDIS);

		break;
	case OTG_STATE_A_PERIPHERAL:
		otg_loc_conn(fsm, 1);
		otg_loc_sof(fsm, 0);
		otg_set_protocol(fsm, PROTO_GADGET);
		otg_drv_vbus(fsm, 1);
		otg_add_timer(fsm, A_BIDL_ADIS);
		break;
	case OTG_STATE_A_WAIT_VFALL:
		otg_drv_vbus(fsm, 0);
		otg_loc_conn(fsm, 0);
		otg_loc_sof(fsm, 0);
		otg_set_protocol(fsm, PROTO_HOST);
		otg_add_timer(fsm, A_WAIT_VFALL);
		break;
	case OTG_STATE_A_VBUS_ERR:
		otg_drv_vbus(fsm, 0);
		otg_loc_conn(fsm, 0);
		otg_loc_sof(fsm, 0);
		otg_set_protocol(fsm, PROTO_UNDEF);
		break;
	default:
		break;
	}

	fsm->otg->phy->state = new_state;
	return 0;
}

/* State change judgement */
int otg_statemachine(struct otg_fsm *fsm)
{
	enum usb_otg_state state;

	mutex_lock(&fsm->lock);

	state = fsm->otg->phy->state;
	state_changed = 0;
	/* State machine state change judgement */

	switch (state) {
	case OTG_STATE_UNDEFINED:
		VDBG("fsm->id = %d\n", fsm->id);
		if (fsm->id)
			otg_set_state(fsm, OTG_STATE_B_IDLE);
		else
			otg_set_state(fsm, OTG_STATE_A_IDLE);
		break;
	case OTG_STATE_B_IDLE:
		if (!fsm->id)
			otg_set_state(fsm, OTG_STATE_A_IDLE);
		else if (fsm->b_sess_vld && fsm->otg->gadget)
			otg_set_state(fsm, OTG_STATE_B_PERIPHERAL);
		else if ((fsm->b_bus_req || fsm->adp_change || fsm->power_up) &&
				fsm->b_ssend_srp && fsm->b_se0_srp)
			otg_set_state(fsm, OTG_STATE_B_SRP_INIT);
		break;
	case OTG_STATE_B_SRP_INIT:
		if (!fsm->id || fsm->b_srp_done)
			otg_set_state(fsm, OTG_STATE_B_IDLE);
		break;
	case OTG_STATE_B_PERIPHERAL:
		if (!fsm->id || !fsm->b_sess_vld)
			otg_set_state(fsm, OTG_STATE_B_IDLE);
		else if (fsm->b_bus_req && fsm->otg->
				gadget->b_hnp_enable && fsm->a_bus_suspend)
			otg_set_state(fsm, OTG_STATE_B_WAIT_ACON);
		break;
	case OTG_STATE_B_WAIT_ACON:
		if (fsm->a_conn)
			otg_set_state(fsm, OTG_STATE_B_HOST);
		else if (!fsm->id || !fsm->b_sess_vld)
			otg_set_state(fsm, OTG_STATE_B_IDLE);
		else if (fsm->a_bus_resume || fsm->b_ase0_brst_tmout) {
			fsm->b_ase0_brst_tmout = 0;
			otg_set_state(fsm, OTG_STATE_B_PERIPHERAL);
		}
		break;
	case OTG_STATE_B_HOST:
		if (!fsm->id || !fsm->b_sess_vld)
			otg_set_state(fsm, OTG_STATE_B_IDLE);
		else if (!fsm->b_bus_req || !fsm->a_conn || fsm->test_device)
			otg_set_state(fsm, OTG_STATE_B_PERIPHERAL);
		break;
	case OTG_STATE_A_IDLE:
		if (fsm->id)
			otg_set_state(fsm, OTG_STATE_B_IDLE);
		else if (!fsm->a_bus_drop && (fsm->a_bus_req ||
			  fsm->a_srp_det || fsm->adp_change || fsm->power_up))
			otg_set_state(fsm, OTG_STATE_A_WAIT_VRISE);
		break;
	case OTG_STATE_A_WAIT_VRISE:
		if (fsm->a_vbus_vld)
			otg_set_state(fsm, OTG_STATE_A_WAIT_BCON);
		else if (fsm->id || fsm->a_bus_drop ||
				fsm->a_wait_vrise_tmout)
			otg_set_state(fsm, OTG_STATE_A_WAIT_VFALL);
		break;
	case OTG_STATE_A_WAIT_BCON:
		if (!fsm->a_vbus_vld)
			otg_set_state(fsm, OTG_STATE_A_VBUS_ERR);
		else if (fsm->b_conn)
			otg_set_state(fsm, OTG_STATE_A_HOST);
		else if (fsm->id | fsm->a_bus_drop | fsm->a_wait_bcon_tmout)
			otg_set_state(fsm, OTG_STATE_A_WAIT_VFALL);
		break;
	case OTG_STATE_A_HOST:
		if (fsm->id || fsm->a_bus_drop)
			otg_set_state(fsm, OTG_STATE_A_WAIT_VFALL);
		else if (!fsm->a_bus_req || fsm->a_suspend_req_inf)
			otg_set_state(fsm, OTG_STATE_A_SUSPEND);
		else if (!fsm->b_conn)
			otg_set_state(fsm, OTG_STATE_A_WAIT_BCON);
		else if (!fsm->a_vbus_vld)
			otg_set_state(fsm, OTG_STATE_A_VBUS_ERR);
		break;
	case OTG_STATE_A_SUSPEND:
		if (!fsm->b_conn && fsm->a_set_b_hnp_en)
			otg_set_state(fsm, OTG_STATE_A_PERIPHERAL);
		else if (!fsm->b_conn && !fsm->a_set_b_hnp_en)
			otg_set_state(fsm, OTG_STATE_A_WAIT_BCON);
		else if (fsm->a_bus_req || fsm->b_bus_resume)
			otg_set_state(fsm, OTG_STATE_A_HOST);
		else if (fsm->id || fsm->a_bus_drop || fsm->a_aidl_bdis_tmout)
			otg_set_state(fsm, OTG_STATE_A_WAIT_VFALL);
		else if (!fsm->a_vbus_vld)
			otg_set_state(fsm, OTG_STATE_A_VBUS_ERR);
		break;
	case OTG_STATE_A_PERIPHERAL:
		if (fsm->id || fsm->a_bus_drop)
			otg_set_state(fsm, OTG_STATE_A_WAIT_VFALL);
		else if (fsm->a_bidl_adis_tmout || fsm->b_bus_suspend)
			otg_set_state(fsm, OTG_STATE_A_WAIT_BCON);
		else if (!fsm->a_vbus_vld)
			otg_set_state(fsm, OTG_STATE_A_VBUS_ERR);
		break;
	case OTG_STATE_A_WAIT_VFALL:
		if (fsm->a_wait_vfall_tmout)
			otg_set_state(fsm, OTG_STATE_A_IDLE);
		break;
	case OTG_STATE_A_VBUS_ERR:
		if (fsm->id || fsm->a_bus_drop || fsm->a_clr_err)
			otg_set_state(fsm, OTG_STATE_A_WAIT_VFALL);
		break;
	default:
		break;
	}
	mutex_unlock(&fsm->lock);

	VDBG("quit statemachine, changed = %d\n", state_changed);
	return state_changed;
}
EXPORT_SYMBOL_GPL(otg_statemachine);

/*
 * Called by host to poll peripheral if it wants to be host
 * Return value:
 * - host request flag(1) if the device wants to be host,
 * - host request flag(0) if the device keeps peripheral role,
 * - otherwise, error code.
 */
int otg_hnp_polling(struct otg_fsm *fsm)
{
	struct usb_device *udev;
	u8 host_req_flag;
	int retval;
	enum usb_otg_state state = fsm->otg->phy->state;
	struct usb_otg_descriptor *desc = NULL;

	if (state != OTG_STATE_A_HOST && state != OTG_STATE_B_HOST)
		return -EINVAL;

	udev = usb_hub_find_child(fsm->otg->host->root_hub, 1);
	if (!udev) {
		dev_err(fsm->otg->host->controller,
			"no usb dev connected, can't start HNP polling\n");
		return -ENODEV;
	}

	/*
	 * Legacy otg test device does not support HNP polling,
	 * start HNP directly for legacy otg test device.
	 */
	if (fsm->tst_maint &&
		(__usb_get_extra_descriptor(udev->rawdescriptors[0],
		le16_to_cpu(udev->config[0].desc.wTotalLength),
				USB_DT_OTG, (void **) &desc) == 0)) {
		/* shorter bLength of OTG 1.3 or earlier */
		if (desc->bLength < 5) {
			fsm->a_bus_req = 0;
			fsm->tst_maint = 0;
			otg_del_timer(fsm, A_TST_MAINT);
			return HOST_REQUEST_FLAG;
		}
	}

	/* Get host request flag from connected USB device */
	retval = usb_control_msg(udev,
				usb_rcvctrlpipe(udev, 0),
				USB_REQ_GET_STATUS,
				USB_DIR_IN | USB_RECIP_DEVICE,
				0,
				OTG_STS_SELECTOR,
				&host_req_flag,
				1,
				USB_CTRL_GET_TIMEOUT);
	if (retval == 1) {
		if (host_req_flag == HOST_REQUEST_FLAG) {
			if (state == OTG_STATE_A_HOST) {
				fsm->a_bus_req = 0;
				if (fsm->tst_maint) {
					fsm->tst_maint = 0;
					otg_del_timer(fsm, A_TST_MAINT);
				}
			} else if (state == OTG_STATE_B_HOST) {
				fsm->b_bus_req = 0;
			}
			retval = HOST_REQUEST_FLAG;
		} else if (host_req_flag == 0) {
			/* Continue polling */
			otg_add_timer(fsm, HNP_POLLING);
			retval = 0;
		} else {
			dev_err(&udev->dev, "host request flag is invalid\n");
			retval = -EINVAL;
		}
	} else {
		dev_err(&udev->dev, "Get one byte OTG status failed\n");
		retval = -EIO;
	}
	return retval;
}
EXPORT_SYMBOL_GPL(otg_hnp_polling);<|MERGE_RESOLUTION|>--- conflicted
+++ resolved
@@ -69,7 +69,6 @@
 	switch (old_state) {
 	case OTG_STATE_B_IDLE:
 		otg_del_timer(fsm, B_SE0_SRP);
-		otg_del_timer(fsm, B_SRP_FAIL);
 		fsm->b_se0_srp = 0;
 		fsm->adp_sns = 0;
 		fsm->adp_prb = 0;
@@ -87,14 +86,6 @@
 	case OTG_STATE_B_HOST:
 		if (fsm->otg->gadget)
 			fsm->otg->gadget->host_request_flag = 0;
-		if (fsm->otg_hnp_reqd) {
-			fsm->otg_hnp_reqd = 0;
-			fsm->b_bus_req = 0;
-		}
-<<<<<<< HEAD
-=======
-		fsm->a_conn = 0;
->>>>>>> 70cea348
 		break;
 	case OTG_STATE_A_IDLE:
 		fsm->adp_prb = 0;
@@ -154,11 +145,6 @@
 		otg_start_adp_sns(fsm);
 		otg_set_protocol(fsm, PROTO_UNDEF);
 		otg_add_timer(fsm, B_SE0_SRP);
-		if (fsm->otg_hnp_reqd) {
-			fsm->otg_hnp_reqd = 0;
-			fsm->b_bus_req = 0;
-			fsm->otg->gadget->host_request_flag = 0;
-		}
 		break;
 	case OTG_STATE_B_SRP_INIT:
 		otg_start_pulse(fsm);
@@ -171,7 +157,6 @@
 		otg_loc_conn(fsm, 1);
 		otg_loc_sof(fsm, 0);
 		otg_set_protocol(fsm, PROTO_GADGET);
-		fsm->b_bus_req = 0;
 		break;
 	case OTG_STATE_B_WAIT_ACON:
 		otg_chrg_vbus(fsm, 0);
@@ -186,6 +171,8 @@
 		otg_loc_conn(fsm, 0);
 		otg_loc_sof(fsm, 1);
 		otg_set_protocol(fsm, PROTO_HOST);
+		usb_bus_start_enum(fsm->otg->host,
+				fsm->otg->host->otg_port);
 		otg_add_timer(fsm, HNP_POLLING);
 		break;
 	case OTG_STATE_A_IDLE:
@@ -322,11 +309,10 @@
 			otg_set_state(fsm, OTG_STATE_A_WAIT_VRISE);
 		break;
 	case OTG_STATE_A_WAIT_VRISE:
-		if (fsm->a_vbus_vld)
+		if (fsm->id || fsm->a_bus_drop || fsm->a_vbus_vld ||
+				fsm->a_wait_vrise_tmout) {
 			otg_set_state(fsm, OTG_STATE_A_WAIT_BCON);
-		else if (fsm->id || fsm->a_bus_drop ||
-				fsm->a_wait_vrise_tmout)
-			otg_set_state(fsm, OTG_STATE_A_WAIT_VFALL);
+		}
 		break;
 	case OTG_STATE_A_WAIT_BCON:
 		if (!fsm->a_vbus_vld)
@@ -339,7 +325,8 @@
 	case OTG_STATE_A_HOST:
 		if (fsm->id || fsm->a_bus_drop)
 			otg_set_state(fsm, OTG_STATE_A_WAIT_VFALL);
-		else if (!fsm->a_bus_req || fsm->a_suspend_req_inf)
+		else if ((!fsm->a_bus_req || fsm->a_suspend_req_inf) &&
+				fsm->otg->host->b_hnp_enable)
 			otg_set_state(fsm, OTG_STATE_A_SUSPEND);
 		else if (!fsm->b_conn)
 			otg_set_state(fsm, OTG_STATE_A_WAIT_BCON);
@@ -347,9 +334,9 @@
 			otg_set_state(fsm, OTG_STATE_A_VBUS_ERR);
 		break;
 	case OTG_STATE_A_SUSPEND:
-		if (!fsm->b_conn && fsm->a_set_b_hnp_en)
+		if (!fsm->b_conn && fsm->otg->host->b_hnp_enable)
 			otg_set_state(fsm, OTG_STATE_A_PERIPHERAL);
-		else if (!fsm->b_conn && !fsm->a_set_b_hnp_en)
+		else if (!fsm->b_conn && !fsm->otg->host->b_hnp_enable)
 			otg_set_state(fsm, OTG_STATE_A_WAIT_BCON);
 		else if (fsm->a_bus_req || fsm->b_bus_resume)
 			otg_set_state(fsm, OTG_STATE_A_HOST);
@@ -397,7 +384,6 @@
 	u8 host_req_flag;
 	int retval;
 	enum usb_otg_state state = fsm->otg->phy->state;
-	struct usb_otg_descriptor *desc = NULL;
 
 	if (state != OTG_STATE_A_HOST && state != OTG_STATE_B_HOST)
 		return -EINVAL;
@@ -407,23 +393,6 @@
 		dev_err(fsm->otg->host->controller,
 			"no usb dev connected, can't start HNP polling\n");
 		return -ENODEV;
-	}
-
-	/*
-	 * Legacy otg test device does not support HNP polling,
-	 * start HNP directly for legacy otg test device.
-	 */
-	if (fsm->tst_maint &&
-		(__usb_get_extra_descriptor(udev->rawdescriptors[0],
-		le16_to_cpu(udev->config[0].desc.wTotalLength),
-				USB_DT_OTG, (void **) &desc) == 0)) {
-		/* shorter bLength of OTG 1.3 or earlier */
-		if (desc->bLength < 5) {
-			fsm->a_bus_req = 0;
-			fsm->tst_maint = 0;
-			otg_del_timer(fsm, A_TST_MAINT);
-			return HOST_REQUEST_FLAG;
-		}
 	}
 
 	/* Get host request flag from connected USB device */
@@ -438,15 +407,10 @@
 				USB_CTRL_GET_TIMEOUT);
 	if (retval == 1) {
 		if (host_req_flag == HOST_REQUEST_FLAG) {
-			if (state == OTG_STATE_A_HOST) {
+			if (state == OTG_STATE_A_HOST)
 				fsm->a_bus_req = 0;
-				if (fsm->tst_maint) {
-					fsm->tst_maint = 0;
-					otg_del_timer(fsm, A_TST_MAINT);
-				}
-			} else if (state == OTG_STATE_B_HOST) {
+			else if (state == OTG_STATE_B_HOST)
 				fsm->b_bus_req = 0;
-			}
 			retval = HOST_REQUEST_FLAG;
 		} else if (host_req_flag == 0) {
 			/* Continue polling */
