--- conflicted
+++ resolved
@@ -626,10 +626,6 @@
 	hwc->idx = counter;
 	hwc->state |= PERF_HES_STOPPED;
 
-<<<<<<< HEAD
-	if (flags & PERF_EF_START)
-		ddr_perf_event_start(event, flags);
-
 	if (is_imx93(pmu)) {
 		/* read trans, write trans, read beat */
 		imx93_ddr_perf_monitor_config(pmu, cfg, cfg1, cfg2);
@@ -637,10 +633,6 @@
 		/* write beat, read beat2, read beat1, read beat */
 		imx95_ddr_perf_monitor_config(pmu, cfg, cfg1, cfg2);
 	}
-=======
-	/* read trans, write trans, read beat */
-	ddr_perf_monitor_config(pmu, cfg, cfg1, cfg2);
->>>>>>> 6d1dc55b
 
 	if (flags & PERF_EF_START)
 		ddr_perf_event_start(event, flags);
