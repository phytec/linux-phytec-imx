--- conflicted
+++ resolved
@@ -155,12 +155,9 @@
 	const struct fsl_ddr_devtype_data *devtype_data;
 	int irq;
 	int id;
-<<<<<<< HEAD
 	struct clk *clk_ipg;
 	struct clk *clk_cnt;
-=======
 	int active_counter;
->>>>>>> 09045dae
 };
 
 static ssize_t ddr_perf_identifier_show(struct device *dev,
