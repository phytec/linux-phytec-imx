--- conflicted
+++ resolved
@@ -82,7 +82,6 @@
 #define TCR_RXMSK	BIT(19)
 #define TCR_TXMSK	BIT(18)
 
-<<<<<<< HEAD
 enum fsl_lpspi_devtype {
 	IMX7ULP_LPSPI,
 	IMX93_LPSPI,
@@ -91,10 +90,7 @@
 
 struct fsl_lpspi_devtype_data {
 	enum fsl_lpspi_devtype devtype;
-=======
-struct fsl_lpspi_devtype_data {
 	u8 prescale_max;
->>>>>>> 6d1dc55b
 };
 
 struct lpspi_config {
@@ -134,16 +130,12 @@
 	bool usedma;
 	struct completion dma_rx_completion;
 	struct completion dma_tx_completion;
-<<<<<<< HEAD
 	/* DMA for slave*/
 	struct spi_transfer		*cur_transfer;
-=======
->>>>>>> 6d1dc55b
 
 	const struct fsl_lpspi_devtype_data *devtype_data;
 };
 
-<<<<<<< HEAD
 static inline int is_imx7ulp_lpspi(struct fsl_lpspi_data *d)
 {
 	return d->devtype_data->devtype == IMX7ULP_LPSPI;
@@ -159,29 +151,23 @@
 	return d->devtype_data->devtype == IMX95_LPSPI;
 };
 
-
-static struct fsl_lpspi_devtype_data imx93_lpspi_devtype_data = {
-	.devtype = IMX93_LPSPI,
-};
-
-static struct fsl_lpspi_devtype_data imx95_lpspi_devtype_data = {
-	.devtype = IMX95_LPSPI,
-=======
 /*
  * ERR051608 fixed or not:
  * https://www.nxp.com/docs/en/errata/i.MX93_1P87f.pdf
  */
 static struct fsl_lpspi_devtype_data imx93_lpspi_devtype_data = {
+	.devtype = IMX93_LPSPI,
 	.prescale_max = 1,
 };
 
-static struct fsl_lpspi_devtype_data imx7ulp_lpspi_devtype_data = {
+static struct fsl_lpspi_devtype_data imx95_lpspi_devtype_data = {
+	.devtype = IMX95_LPSPI,
 	.prescale_max = 7,
->>>>>>> 6d1dc55b
 };
 
 static struct fsl_lpspi_devtype_data imx7ulp_lpspi_devtype_data = {
 	.devtype = IMX7ULP_LPSPI,
+	.prescale_max = 7,
 };
 
 /*
@@ -192,10 +178,7 @@
 static const struct of_device_id fsl_lpspi_dt_ids[] = {
 	{ .compatible = "fsl,imx7ulp-spi", .data = &imx7ulp_lpspi_devtype_data,},
 	{ .compatible = "fsl,imx93-spi", .data = &imx93_lpspi_devtype_data,},
-<<<<<<< HEAD
 	{ .compatible = "fsl,imx95-spi", .data = &imx95_lpspi_devtype_data,},
-=======
->>>>>>> 6d1dc55b
 	{ /* sentinel */ }
 };
 MODULE_DEVICE_TABLE(of, fsl_lpspi_dt_ids);
@@ -374,14 +357,11 @@
 	u8 prescale;
 
 	perclk_rate = clk_get_rate(fsl_lpspi->clk_per);
-<<<<<<< HEAD
 	if (!perclk_rate) {
 		dev_err(fsl_lpspi->dev, "per-clk rate was not set\n");
 		return -EINVAL;
 	}
-=======
 	prescale_max = fsl_lpspi->devtype_data->prescale_max;
->>>>>>> 6d1dc55b
 
 	if (!config.speed_hz) {
 		dev_err(fsl_lpspi->dev,
@@ -1059,8 +1039,6 @@
 	platform_set_drvdata(pdev, controller);
 
 	fsl_lpspi = spi_controller_get_devdata(controller);
-	const struct fsl_lpspi_devtype_data *devtype_data =
-			of_device_get_match_data(&pdev->dev);
 	fsl_lpspi->dev = &pdev->dev;
 	fsl_lpspi->is_target = is_target;
 	fsl_lpspi->is_only_cs1 = of_property_read_bool((&pdev->dev)->of_node,
