--- conflicted
+++ resolved
@@ -49,12 +49,8 @@
 	struct arcom_pcmcia_pdata *pdata = viper_get_pdata();
 	unsigned long flags;
 
-<<<<<<< HEAD
-	skt->socket.pci_irq = gpio_to_irq(VIPER_CF_RDY_GPIO);
-=======
 	skt->socket.pci_irq = gpio_to_irq(pdata->rdy_gpio);
 	irqs[0].irq = gpio_to_irq(pdata->cd_gpio);
->>>>>>> 2fbe74b9
 
 	if (gpio_request(pdata->cd_gpio, "CF detect"))
 		goto err_request_cd;
