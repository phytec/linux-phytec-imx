/*
 * Copyright (C) 2009 ST-Ericsson SA
 * Copyright (C) 2009 STMicroelectronics
 *
 * I2C master mode controller driver, used in Nomadik 8815
 * and Ux500 platforms.
 *
 * Author: Srinidhi Kasagar <srinidhi.kasagar@stericsson.com>
 * Author: Sachin Verma <sachin.verma@st.com>
 *
 * This program is free software; you can redistribute it and/or modify
 * it under the terms of the GNU General Public License version 2, as
 * published by the Free Software Foundation.
 */
#include <linux/init.h>
#include <linux/module.h>
#include <linux/amba/bus.h>
#include <linux/atomic.h>
#include <linux/slab.h>
#include <linux/interrupt.h>
#include <linux/i2c.h>
#include <linux/err.h>
#include <linux/clk.h>
#include <linux/io.h>
#include <linux/regulator/consumer.h>
#include <linux/pm_runtime.h>
#include <linux/platform_data/i2c-nomadik.h>

#define DRIVER_NAME "nmk-i2c"

/* I2C Controller register offsets */
#define I2C_CR		(0x000)
#define I2C_SCR		(0x004)
#define I2C_HSMCR	(0x008)
#define I2C_MCR		(0x00C)
#define I2C_TFR		(0x010)
#define I2C_SR		(0x014)
#define I2C_RFR		(0x018)
#define I2C_TFTR	(0x01C)
#define I2C_RFTR	(0x020)
#define I2C_DMAR	(0x024)
#define I2C_BRCR	(0x028)
#define I2C_IMSCR	(0x02C)
#define I2C_RISR	(0x030)
#define I2C_MISR	(0x034)
#define I2C_ICR		(0x038)

/* Control registers */
#define I2C_CR_PE		(0x1 << 0)	/* Peripheral Enable */
#define I2C_CR_OM		(0x3 << 1)	/* Operating mode */
#define I2C_CR_SAM		(0x1 << 3)	/* Slave addressing mode */
#define I2C_CR_SM		(0x3 << 4)	/* Speed mode */
#define I2C_CR_SGCM		(0x1 << 6)	/* Slave general call mode */
#define I2C_CR_FTX		(0x1 << 7)	/* Flush Transmit */
#define I2C_CR_FRX		(0x1 << 8)	/* Flush Receive */
#define I2C_CR_DMA_TX_EN	(0x1 << 9)	/* DMA Tx enable */
#define I2C_CR_DMA_RX_EN	(0x1 << 10)	/* DMA Rx Enable */
#define I2C_CR_DMA_SLE		(0x1 << 11)	/* DMA sync. logic enable */
#define I2C_CR_LM		(0x1 << 12)	/* Loopback mode */
#define I2C_CR_FON		(0x3 << 13)	/* Filtering on */
#define I2C_CR_FS		(0x3 << 15)	/* Force stop enable */

/* Master controller (MCR) register */
#define I2C_MCR_OP		(0x1 << 0)	/* Operation */
#define I2C_MCR_A7		(0x7f << 1)	/* 7-bit address */
#define I2C_MCR_EA10		(0x7 << 8)	/* 10-bit Extended address */
#define I2C_MCR_SB		(0x1 << 11)	/* Extended address */
#define I2C_MCR_AM		(0x3 << 12)	/* Address type */
#define I2C_MCR_STOP		(0x1 << 14)	/* Stop condition */
#define I2C_MCR_LENGTH		(0x7ff << 15)	/* Transaction length */

/* Status register (SR) */
#define I2C_SR_OP		(0x3 << 0)	/* Operation */
#define I2C_SR_STATUS		(0x3 << 2)	/* controller status */
#define I2C_SR_CAUSE		(0x7 << 4)	/* Abort cause */
#define I2C_SR_TYPE		(0x3 << 7)	/* Receive type */
#define I2C_SR_LENGTH		(0x7ff << 9)	/* Transfer length */

/* Interrupt mask set/clear (IMSCR) bits */
#define I2C_IT_TXFE		(0x1 << 0)
#define I2C_IT_TXFNE		(0x1 << 1)
#define I2C_IT_TXFF		(0x1 << 2)
#define I2C_IT_TXFOVR		(0x1 << 3)
#define I2C_IT_RXFE		(0x1 << 4)
#define I2C_IT_RXFNF		(0x1 << 5)
#define I2C_IT_RXFF		(0x1 << 6)
#define I2C_IT_RFSR		(0x1 << 16)
#define I2C_IT_RFSE		(0x1 << 17)
#define I2C_IT_WTSR		(0x1 << 18)
#define I2C_IT_MTD		(0x1 << 19)
#define I2C_IT_STD		(0x1 << 20)
#define I2C_IT_MAL		(0x1 << 24)
#define I2C_IT_BERR		(0x1 << 25)
#define I2C_IT_MTDWS		(0x1 << 28)

#define GEN_MASK(val, mask, sb)  (((val) << (sb)) & (mask))

/* some bits in ICR are reserved */
#define I2C_CLEAR_ALL_INTS	0x131f007f

/* first three msb bits are reserved */
#define IRQ_MASK(mask)		(mask & 0x1fffffff)

/* maximum threshold value */
#define MAX_I2C_FIFO_THRESHOLD	15

enum i2c_status {
	I2C_NOP,
	I2C_ON_GOING,
	I2C_OK,
	I2C_ABORT
};

/* operation */
enum i2c_operation {
	I2C_NO_OPERATION = 0xff,
	I2C_WRITE = 0x00,
	I2C_READ = 0x01
};

/**
 * struct i2c_nmk_client - client specific data
 * @slave_adr: 7-bit slave address
 * @count: no. bytes to be transferred
 * @buffer: client data buffer
 * @xfer_bytes: bytes transferred till now
 * @operation: current I2C operation
 */
struct i2c_nmk_client {
	unsigned short		slave_adr;
	unsigned long		count;
	unsigned char		*buffer;
	unsigned long		xfer_bytes;
	enum i2c_operation	operation;
};

/**
 * struct nmk_i2c_dev - private data structure of the controller.
 * @adev: parent amba device.
 * @adap: corresponding I2C adapter.
 * @irq: interrupt line for the controller.
 * @virtbase: virtual io memory area.
 * @clk: hardware i2c block clock.
 * @cfg: machine provided controller configuration.
 * @cli: holder of client specific data.
 * @stop: stop condition.
 * @xfer_complete: acknowledge completion for a I2C message.
 * @result: controller propogated result.
 * @regulator: pointer to i2c regulator.
 * @busy: Busy doing transfer.
 */
struct nmk_i2c_dev {
	struct amba_device		*adev;
	struct i2c_adapter		adap;
	int				irq;
	void __iomem			*virtbase;
	struct clk			*clk;
	struct nmk_i2c_controller	cfg;
	struct i2c_nmk_client		cli;
	int				stop;
	struct completion		xfer_complete;
	int				result;
	struct regulator		*regulator;
	bool				busy;
};

/* controller's abort causes */
static const char *abort_causes[] = {
	"no ack received after address transmission",
	"no ack received during data phase",
	"ack received after xmission of master code",
	"master lost arbitration",
	"slave restarts",
	"slave reset",
	"overflow, maxsize is 2047 bytes",
};

static inline void i2c_set_bit(void __iomem *reg, u32 mask)
{
	writel(readl(reg) | mask, reg);
}

static inline void i2c_clr_bit(void __iomem *reg, u32 mask)
{
	writel(readl(reg) & ~mask, reg);
}

/**
 * flush_i2c_fifo() - This function flushes the I2C FIFO
 * @dev: private data of I2C Driver
 *
 * This function flushes the I2C Tx and Rx FIFOs. It returns
 * 0 on successful flushing of FIFO
 */
static int flush_i2c_fifo(struct nmk_i2c_dev *dev)
{
#define LOOP_ATTEMPTS 10
	int i;
	unsigned long timeout;

	/*
	 * flush the transmit and receive FIFO. The flushing
	 * operation takes several cycles before to be completed.
	 * On the completion, the I2C internal logic clears these
	 * bits, until then no one must access Tx, Rx FIFO and
	 * should poll on these bits waiting for the completion.
	 */
	writel((I2C_CR_FTX | I2C_CR_FRX), dev->virtbase + I2C_CR);

	for (i = 0; i < LOOP_ATTEMPTS; i++) {
		timeout = jiffies + dev->adap.timeout;

		while (!time_after(jiffies, timeout)) {
			if ((readl(dev->virtbase + I2C_CR) &
				(I2C_CR_FTX | I2C_CR_FRX)) == 0)
					return 0;
		}
	}

	dev_err(&dev->adev->dev,
		"flushing operation timed out giving up after %d attempts",
		LOOP_ATTEMPTS);

	return -ETIMEDOUT;
}

/**
 * disable_all_interrupts() - Disable all interrupts of this I2c Bus
 * @dev: private data of I2C Driver
 */
static void disable_all_interrupts(struct nmk_i2c_dev *dev)
{
	u32 mask = IRQ_MASK(0);
	writel(mask, dev->virtbase + I2C_IMSCR);
}

/**
 * clear_all_interrupts() - Clear all interrupts of I2C Controller
 * @dev: private data of I2C Driver
 */
static void clear_all_interrupts(struct nmk_i2c_dev *dev)
{
	u32 mask;
	mask = IRQ_MASK(I2C_CLEAR_ALL_INTS);
	writel(mask, dev->virtbase + I2C_ICR);
}

/**
 * init_hw() - initialize the I2C hardware
 * @dev: private data of I2C Driver
 */
static int init_hw(struct nmk_i2c_dev *dev)
{
	int stat;

	stat = flush_i2c_fifo(dev);
	if (stat)
		goto exit;

	/* disable the controller */
	i2c_clr_bit(dev->virtbase + I2C_CR , I2C_CR_PE);

	disable_all_interrupts(dev);

	clear_all_interrupts(dev);

	dev->cli.operation = I2C_NO_OPERATION;

exit:
	return stat;
}

/* enable peripheral, master mode operation */
#define DEFAULT_I2C_REG_CR	((1 << 1) | I2C_CR_PE)

/**
 * load_i2c_mcr_reg() - load the MCR register
 * @dev: private data of controller
 * @flags: message flags
 */
static u32 load_i2c_mcr_reg(struct nmk_i2c_dev *dev, u16 flags)
{
	u32 mcr = 0;
	unsigned short slave_adr_3msb_bits;

	mcr |= GEN_MASK(dev->cli.slave_adr, I2C_MCR_A7, 1);

	if (unlikely(flags & I2C_M_TEN)) {
		/* 10-bit address transaction */
		mcr |= GEN_MASK(2, I2C_MCR_AM, 12);
		/*
		 * Get the top 3 bits.
		 * EA10 represents extended address in MCR. This includes
		 * the extension (MSB bits) of the 7 bit address loaded
		 * in A7
		 */
		slave_adr_3msb_bits = (dev->cli.slave_adr >> 7) & 0x7;

		mcr |= GEN_MASK(slave_adr_3msb_bits, I2C_MCR_EA10, 8);
	} else {
		/* 7-bit address transaction */
		mcr |= GEN_MASK(1, I2C_MCR_AM, 12);
	}

	/* start byte procedure not applied */
	mcr |= GEN_MASK(0, I2C_MCR_SB, 11);

	/* check the operation, master read/write? */
	if (dev->cli.operation == I2C_WRITE)
		mcr |= GEN_MASK(I2C_WRITE, I2C_MCR_OP, 0);
	else
		mcr |= GEN_MASK(I2C_READ, I2C_MCR_OP, 0);

	/* stop or repeated start? */
	if (dev->stop)
		mcr |= GEN_MASK(1, I2C_MCR_STOP, 14);
	else
		mcr &= ~(GEN_MASK(1, I2C_MCR_STOP, 14));

	mcr |= GEN_MASK(dev->cli.count, I2C_MCR_LENGTH, 15);

	return mcr;
}

/**
 * setup_i2c_controller() - setup the controller
 * @dev: private data of controller
 */
static void setup_i2c_controller(struct nmk_i2c_dev *dev)
{
	u32 brcr1, brcr2;
	u32 i2c_clk, div;

	writel(0x0, dev->virtbase + I2C_CR);
	writel(0x0, dev->virtbase + I2C_HSMCR);
	writel(0x0, dev->virtbase + I2C_TFTR);
	writel(0x0, dev->virtbase + I2C_RFTR);
	writel(0x0, dev->virtbase + I2C_DMAR);

	/*
	 * set the slsu:
	 *
	 * slsu defines the data setup time after SCL clock
	 * stretching in terms of i2c clk cycles. The
	 * needed setup time for the three modes are 250ns,
	 * 100ns, 10ns respectively thus leading to the values
	 * of 14, 6, 2 for a 48 MHz i2c clk.
	 */
	writel(dev->cfg.slsu << 16, dev->virtbase + I2C_SCR);

	i2c_clk = clk_get_rate(dev->clk);

	/* fallback to std. mode if machine has not provided it */
	if (dev->cfg.clk_freq == 0)
		dev->cfg.clk_freq = 100000;

	/*
	 * The spec says, in case of std. mode the divider is
	 * 2 whereas it is 3 for fast and fastplus mode of
	 * operation. TODO - high speed support.
	 */
	div = (dev->cfg.clk_freq > 100000) ? 3 : 2;

	/*
	 * generate the mask for baud rate counters. The controller
	 * has two baud rate counters. One is used for High speed
	 * operation, and the other is for std, fast mode, fast mode
	 * plus operation. Currently we do not supprt high speed mode
	 * so set brcr1 to 0.
	 */
	brcr1 = 0 << 16;
	brcr2 = (i2c_clk/(dev->cfg.clk_freq * div)) & 0xffff;

	/* set the baud rate counter register */
	writel((brcr1 | brcr2), dev->virtbase + I2C_BRCR);

	/*
	 * set the speed mode. Currently we support
	 * only standard and fast mode of operation
	 * TODO - support for fast mode plus (up to 1Mb/s)
	 * and high speed (up to 3.4 Mb/s)
	 */
	if (dev->cfg.sm > I2C_FREQ_MODE_FAST) {
		dev_err(&dev->adev->dev,
			"do not support this mode defaulting to std. mode\n");
		brcr2 = i2c_clk/(100000 * 2) & 0xffff;
		writel((brcr1 | brcr2), dev->virtbase + I2C_BRCR);
		writel(I2C_FREQ_MODE_STANDARD << 4,
				dev->virtbase + I2C_CR);
	}
	writel(dev->cfg.sm << 4, dev->virtbase + I2C_CR);

	/* set the Tx and Rx FIFO threshold */
	writel(dev->cfg.tft, dev->virtbase + I2C_TFTR);
	writel(dev->cfg.rft, dev->virtbase + I2C_RFTR);
}

/**
 * read_i2c() - Read from I2C client device
 * @dev: private data of I2C Driver
 * @flags: message flags
 *
 * This function reads from i2c client device when controller is in
 * master mode. There is a completion timeout. If there is no transfer
 * before timeout error is returned.
 */
static int read_i2c(struct nmk_i2c_dev *dev, u16 flags)
{
	u32 status = 0;
	u32 mcr;
	u32 irq_mask = 0;
	int timeout;

	mcr = load_i2c_mcr_reg(dev, flags);
	writel(mcr, dev->virtbase + I2C_MCR);

	/* load the current CR value */
	writel(readl(dev->virtbase + I2C_CR) | DEFAULT_I2C_REG_CR,
			dev->virtbase + I2C_CR);

	/* enable the controller */
	i2c_set_bit(dev->virtbase + I2C_CR, I2C_CR_PE);

	init_completion(&dev->xfer_complete);

	/* enable interrupts by setting the mask */
	irq_mask = (I2C_IT_RXFNF | I2C_IT_RXFF |
			I2C_IT_MAL | I2C_IT_BERR);

	if (dev->stop)
		irq_mask |= I2C_IT_MTD;
	else
		irq_mask |= I2C_IT_MTDWS;

	irq_mask = I2C_CLEAR_ALL_INTS & IRQ_MASK(irq_mask);

	writel(readl(dev->virtbase + I2C_IMSCR) | irq_mask,
			dev->virtbase + I2C_IMSCR);

	timeout = wait_for_completion_timeout(
		&dev->xfer_complete, dev->adap.timeout);

	if (timeout < 0) {
		dev_err(&dev->adev->dev,
			"wait_for_completion_timeout "
			"returned %d waiting for event\n", timeout);
		status = timeout;
	}

	if (timeout == 0) {
		/* Controller timed out */
		dev_err(&dev->adev->dev, "read from slave 0x%x timed out\n",
				dev->cli.slave_adr);
		status = -ETIMEDOUT;
	}
	return status;
}

static void fill_tx_fifo(struct nmk_i2c_dev *dev, int no_bytes)
{
	int count;

	for (count = (no_bytes - 2);
			(count > 0) &&
			(dev->cli.count != 0);
			count--) {
		/* write to the Tx FIFO */
		writeb(*dev->cli.buffer,
			dev->virtbase + I2C_TFR);
		dev->cli.buffer++;
		dev->cli.count--;
		dev->cli.xfer_bytes++;
	}

}

/**
 * write_i2c() - Write data to I2C client.
 * @dev: private data of I2C Driver
 * @flags: message flags
 *
 * This function writes data to I2C client
 */
static int write_i2c(struct nmk_i2c_dev *dev, u16 flags)
{
	u32 status = 0;
	u32 mcr;
	u32 irq_mask = 0;
	int timeout;

	mcr = load_i2c_mcr_reg(dev, flags);

	writel(mcr, dev->virtbase + I2C_MCR);

	/* load the current CR value */
	writel(readl(dev->virtbase + I2C_CR) | DEFAULT_I2C_REG_CR,
			dev->virtbase + I2C_CR);

	/* enable the controller */
	i2c_set_bit(dev->virtbase + I2C_CR , I2C_CR_PE);

	init_completion(&dev->xfer_complete);

	/* enable interrupts by settings the masks */
	irq_mask = (I2C_IT_TXFOVR | I2C_IT_MAL | I2C_IT_BERR);

	/* Fill the TX FIFO with transmit data */
	fill_tx_fifo(dev, MAX_I2C_FIFO_THRESHOLD);

	if (dev->cli.count != 0)
		irq_mask |= I2C_IT_TXFNE;

	/*
	 * check if we want to transfer a single or multiple bytes, if so
	 * set the MTDWS bit (Master Transaction Done Without Stop)
	 * to start repeated start operation
	 */
	if (dev->stop)
		irq_mask |= I2C_IT_MTD;
	else
		irq_mask |= I2C_IT_MTDWS;

	irq_mask = I2C_CLEAR_ALL_INTS & IRQ_MASK(irq_mask);

	writel(readl(dev->virtbase + I2C_IMSCR) | irq_mask,
			dev->virtbase + I2C_IMSCR);

	timeout = wait_for_completion_timeout(
		&dev->xfer_complete, dev->adap.timeout);

	if (timeout < 0) {
		dev_err(&dev->adev->dev,
			"wait_for_completion_timeout "
			"returned %d waiting for event\n", timeout);
		status = timeout;
	}

	if (timeout == 0) {
		/* Controller timed out */
		dev_err(&dev->adev->dev, "write to slave 0x%x timed out\n",
				dev->cli.slave_adr);
		status = -ETIMEDOUT;
	}

	return status;
}

/**
 * nmk_i2c_xfer_one() - transmit a single I2C message
 * @dev: device with a message encoded into it
 * @flags: message flags
 */
static int nmk_i2c_xfer_one(struct nmk_i2c_dev *dev, u16 flags)
{
	int status;

	if (flags & I2C_M_RD) {
		/* read operation */
		dev->cli.operation = I2C_READ;
		status = read_i2c(dev, flags);
	} else {
		/* write operation */
		dev->cli.operation = I2C_WRITE;
		status = write_i2c(dev, flags);
	}

	if (status || (dev->result)) {
		u32 i2c_sr;
		u32 cause;

		i2c_sr = readl(dev->virtbase + I2C_SR);
		/*
		 * Check if the controller I2C operation status
		 * is set to ABORT(11b).
		 */
		if (((i2c_sr >> 2) & 0x3) == 0x3) {
			/* get the abort cause */
			cause =	(i2c_sr >> 4) & 0x7;
			dev_err(&dev->adev->dev, "%s\n",
				cause >= ARRAY_SIZE(abort_causes) ?
				"unknown reason" :
				abort_causes[cause]);
		}

		(void) init_hw(dev);

		status = status ? status : dev->result;
	}

	return status;
}

/**
 * nmk_i2c_xfer() - I2C transfer function used by kernel framework
 * @i2c_adap: Adapter pointer to the controller
 * @msgs: Pointer to data to be written.
 * @num_msgs: Number of messages to be executed
 *
 * This is the function called by the generic kernel i2c_transfer()
 * or i2c_smbus...() API calls. Note that this code is protected by the
 * semaphore set in the kernel i2c_transfer() function.
 *
 * NOTE:
 * READ TRANSFER : We impose a restriction of the first message to be the
 *		index message for any read transaction.
 *		- a no index is coded as '0',
 *		- 2byte big endian index is coded as '3'
 *		!!! msg[0].buf holds the actual index.
 *		This is compatible with generic messages of smbus emulator
 *		that send a one byte index.
 *		eg. a I2C transation to read 2 bytes from index 0
 *			idx = 0;
 *			msg[0].addr = client->addr;
 *			msg[0].flags = 0x0;
 *			msg[0].len = 1;
 *			msg[0].buf = &idx;
 *
 *			msg[1].addr = client->addr;
 *			msg[1].flags = I2C_M_RD;
 *			msg[1].len = 2;
 *			msg[1].buf = rd_buff
 *			i2c_transfer(adap, msg, 2);
 *
 * WRITE TRANSFER : The I2C standard interface interprets all data as payload.
 *		If you want to emulate an SMBUS write transaction put the
 *		index as first byte(or first and second) in the payload.
 *		eg. a I2C transation to write 2 bytes from index 1
 *			wr_buff[0] = 0x1;
 *			wr_buff[1] = 0x23;
 *			wr_buff[2] = 0x46;
 *			msg[0].flags = 0x0;
 *			msg[0].len = 3;
 *			msg[0].buf = wr_buff;
 *			i2c_transfer(adap, msg, 1);
 *
 * To read or write a block of data (multiple bytes) using SMBUS emulation
 * please use the i2c_smbus_read_i2c_block_data()
 * or i2c_smbus_write_i2c_block_data() API
 */
static int nmk_i2c_xfer(struct i2c_adapter *i2c_adap,
		struct i2c_msg msgs[], int num_msgs)
{
	int status;
	int i;
	struct nmk_i2c_dev *dev = i2c_get_adapdata(i2c_adap);
	int j;

	dev->busy = true;

	if (dev->regulator)
		regulator_enable(dev->regulator);
	pm_runtime_get_sync(&dev->adev->dev);

	clk_enable(dev->clk);

	status = init_hw(dev);
	if (status)
		goto out;

	/* Attempt three times to send the message queue */
	for (j = 0; j < 3; j++) {
		/* setup the i2c controller */
		setup_i2c_controller(dev);

		for (i = 0; i < num_msgs; i++) {
			dev->cli.slave_adr	= msgs[i].addr;
			dev->cli.buffer		= msgs[i].buf;
			dev->cli.count		= msgs[i].len;
			dev->stop = (i < (num_msgs - 1)) ? 0 : 1;
			dev->result = 0;

			status = nmk_i2c_xfer_one(dev, msgs[i].flags);
			if (status != 0)
				break;
		}
		if (status == 0)
			break;
	}

out:
	clk_disable(dev->clk);
	pm_runtime_put_sync(&dev->adev->dev);
	if (dev->regulator)
		regulator_disable(dev->regulator);

	dev->busy = false;

	/* return the no. messages processed */
	if (status)
		return status;
	else
		return num_msgs;
}

/**
 * disable_interrupts() - disable the interrupts
 * @dev: private data of controller
 * @irq: interrupt number
 */
static int disable_interrupts(struct nmk_i2c_dev *dev, u32 irq)
{
	irq = IRQ_MASK(irq);
	writel(readl(dev->virtbase + I2C_IMSCR) & ~(I2C_CLEAR_ALL_INTS & irq),
			dev->virtbase + I2C_IMSCR);
	return 0;
}

/**
 * i2c_irq_handler() - interrupt routine
 * @irq: interrupt number
 * @arg: data passed to the handler
 *
 * This is the interrupt handler for the i2c driver. Currently
 * it handles the major interrupts like Rx & Tx FIFO management
 * interrupts, master transaction interrupts, arbitration and
 * bus error interrupts. The rest of the interrupts are treated as
 * unhandled.
 */
static irqreturn_t i2c_irq_handler(int irq, void *arg)
{
	struct nmk_i2c_dev *dev = arg;
	u32 tft, rft;
	u32 count;
	u32 misr;
	u32 src = 0;

	/* load Tx FIFO and Rx FIFO threshold values */
	tft = readl(dev->virtbase + I2C_TFTR);
	rft = readl(dev->virtbase + I2C_RFTR);

	/* read interrupt status register */
	misr = readl(dev->virtbase + I2C_MISR);

	src = __ffs(misr);
	switch ((1 << src)) {

	/* Transmit FIFO nearly empty interrupt */
	case I2C_IT_TXFNE:
	{
		if (dev->cli.operation == I2C_READ) {
			/*
			 * in read operation why do we care for writing?
			 * so disable the Transmit FIFO interrupt
			 */
			disable_interrupts(dev, I2C_IT_TXFNE);
		} else {
			fill_tx_fifo(dev, (MAX_I2C_FIFO_THRESHOLD - tft));
			/*
			 * if done, close the transfer by disabling the
			 * corresponding TXFNE interrupt
			 */
			if (dev->cli.count == 0)
				disable_interrupts(dev,	I2C_IT_TXFNE);
		}
	}
	break;

	/*
	 * Rx FIFO nearly full interrupt.
	 * This is set when the numer of entries in Rx FIFO is
	 * greater or equal than the threshold value programmed
	 * in RFT
	 */
	case I2C_IT_RXFNF:
		for (count = rft; count > 0; count--) {
			/* Read the Rx FIFO */
			*dev->cli.buffer = readb(dev->virtbase + I2C_RFR);
			dev->cli.buffer++;
		}
		dev->cli.count -= rft;
		dev->cli.xfer_bytes += rft;
		break;

	/* Rx FIFO full */
	case I2C_IT_RXFF:
		for (count = MAX_I2C_FIFO_THRESHOLD; count > 0; count--) {
			*dev->cli.buffer = readb(dev->virtbase + I2C_RFR);
			dev->cli.buffer++;
		}
		dev->cli.count -= MAX_I2C_FIFO_THRESHOLD;
		dev->cli.xfer_bytes += MAX_I2C_FIFO_THRESHOLD;
		break;

	/* Master Transaction Done with/without stop */
	case I2C_IT_MTD:
	case I2C_IT_MTDWS:
		if (dev->cli.operation == I2C_READ) {
			while (!(readl(dev->virtbase + I2C_RISR)
				 & I2C_IT_RXFE)) {
				if (dev->cli.count == 0)
					break;
				*dev->cli.buffer =
					readb(dev->virtbase + I2C_RFR);
				dev->cli.buffer++;
				dev->cli.count--;
				dev->cli.xfer_bytes++;
			}
		}

		disable_all_interrupts(dev);
		clear_all_interrupts(dev);

		if (dev->cli.count) {
			dev->result = -EIO;
			dev_err(&dev->adev->dev,
				"%lu bytes still remain to be xfered\n",
				dev->cli.count);
			(void) init_hw(dev);
		}
		complete(&dev->xfer_complete);

		break;

	/* Master Arbitration lost interrupt */
	case I2C_IT_MAL:
		dev->result = -EIO;
		(void) init_hw(dev);

		i2c_set_bit(dev->virtbase + I2C_ICR, I2C_IT_MAL);
		complete(&dev->xfer_complete);

		break;

	/*
	 * Bus Error interrupt.
	 * This happens when an unexpected start/stop condition occurs
	 * during the transaction.
	 */
	case I2C_IT_BERR:
		dev->result = -EIO;
		/* get the status */
		if (((readl(dev->virtbase + I2C_SR) >> 2) & 0x3) == I2C_ABORT)
			(void) init_hw(dev);

		i2c_set_bit(dev->virtbase + I2C_ICR, I2C_IT_BERR);
		complete(&dev->xfer_complete);

		break;

	/*
	 * Tx FIFO overrun interrupt.
	 * This is set when a write operation in Tx FIFO is performed and
	 * the Tx FIFO is full.
	 */
	case I2C_IT_TXFOVR:
		dev->result = -EIO;
		(void) init_hw(dev);

		dev_err(&dev->adev->dev, "Tx Fifo Over run\n");
		complete(&dev->xfer_complete);

		break;

	/* unhandled interrupts by this driver - TODO*/
	case I2C_IT_TXFE:
	case I2C_IT_TXFF:
	case I2C_IT_RXFE:
	case I2C_IT_RFSR:
	case I2C_IT_RFSE:
	case I2C_IT_WTSR:
	case I2C_IT_STD:
		dev_err(&dev->adev->dev, "unhandled Interrupt\n");
		break;
	default:
		dev_err(&dev->adev->dev, "spurious Interrupt..\n");
		break;
	}

	return IRQ_HANDLED;
}


#ifdef CONFIG_PM
static int nmk_i2c_suspend(struct device *dev)
{
	struct amba_device *adev = to_amba_device(dev);
	struct nmk_i2c_dev *nmk_i2c = amba_get_drvdata(adev);

	if (nmk_i2c->busy)
		return -EBUSY;

	return 0;
}

static int nmk_i2c_resume(struct device *dev)
{
	return 0;
}
#else
#define nmk_i2c_suspend	NULL
#define nmk_i2c_resume	NULL
#endif

/*
 * We use noirq so that we suspend late and resume before the wakeup interrupt
 * to ensure that we do the !pm_runtime_suspended() check in resume before
 * there has been a regular pm runtime resume (via pm_runtime_get_sync()).
 */
static const struct dev_pm_ops nmk_i2c_pm = {
	.suspend_noirq	= nmk_i2c_suspend,
	.resume_noirq	= nmk_i2c_resume,
};

static unsigned int nmk_i2c_functionality(struct i2c_adapter *adap)
{
	return I2C_FUNC_I2C | I2C_FUNC_SMBUS_EMUL | I2C_FUNC_10BIT_ADDR;
}

static const struct i2c_algorithm nmk_i2c_algo = {
	.master_xfer	= nmk_i2c_xfer,
	.functionality	= nmk_i2c_functionality
};

static atomic_t adapter_id = ATOMIC_INIT(0);

static int nmk_i2c_probe(struct amba_device *adev, const struct amba_id *id)
{
	int ret = 0;
	struct nmk_i2c_controller *pdata =
			adev->dev.platform_data;
	struct nmk_i2c_dev	*dev;
	struct i2c_adapter *adap;

	if (!pdata) {
		dev_warn(&adev->dev, "no platform data\n");
		return -ENODEV;
	}
	dev = kzalloc(sizeof(struct nmk_i2c_dev), GFP_KERNEL);
	if (!dev) {
		dev_err(&adev->dev, "cannot allocate memory\n");
		ret = -ENOMEM;
		goto err_no_mem;
	}
	dev->busy = false;
	dev->adev = adev;
	amba_set_drvdata(adev, dev);

	dev->virtbase = ioremap(adev->res.start, resource_size(&adev->res));
	if (!dev->virtbase) {
		ret = -ENOMEM;
		goto err_no_ioremap;
	}

	dev->irq = adev->irq[0];
	ret = request_irq(dev->irq, i2c_irq_handler, 0,
				DRIVER_NAME, dev);
	if (ret) {
		dev_err(&adev->dev, "cannot claim the irq %d\n", dev->irq);
		goto err_irq;
	}

	dev->regulator = regulator_get(&adev->dev, "v-i2c");
	if (IS_ERR(dev->regulator)) {
		dev_warn(&adev->dev, "could not get i2c regulator\n");
		dev->regulator = NULL;
	}

	pm_suspend_ignore_children(&adev->dev, true);

	dev->clk = clk_get(&adev->dev, NULL);
	if (IS_ERR(dev->clk)) {
		dev_err(&adev->dev, "could not get i2c clock\n");
		ret = PTR_ERR(dev->clk);
		goto err_no_clk;
	}

	adap = &dev->adap;
	adap->dev.parent = &adev->dev;
	adap->owner	= THIS_MODULE;
	adap->class	= I2C_CLASS_HWMON | I2C_CLASS_SPD;
	adap->algo	= &nmk_i2c_algo;
<<<<<<< HEAD
	adap->timeout	= msecs_to_jiffies(pdata->timeout);
=======
	adap->timeout	= pdata->timeout ? msecs_to_jiffies(pdata->timeout) :
		msecs_to_jiffies(20000);
	adap->nr = atomic_read(&adapter_id);
>>>>>>> 5db20c49
	snprintf(adap->name, sizeof(adap->name),
		 "Nomadik I2C%d at %pR", adap->nr, &adev->res);
	atomic_inc(&adapter_id);

	/* fetch the controller configuration from machine */
	dev->cfg.clk_freq = pdata->clk_freq;
	dev->cfg.slsu	= pdata->slsu;
	dev->cfg.tft	= pdata->tft;
	dev->cfg.rft	= pdata->rft;
	dev->cfg.sm	= pdata->sm;

	i2c_set_adapdata(adap, dev);

	dev_info(&adev->dev,
		 "initialize %s on virtual base %p\n",
		 adap->name, dev->virtbase);

	ret = i2c_add_numbered_adapter(adap);
	if (ret) {
		dev_err(&adev->dev, "failed to add adapter\n");
		goto err_add_adap;
	}

	pm_runtime_put(&adev->dev);

	return 0;

 err_add_adap:
	clk_put(dev->clk);
 err_no_clk:
	if (dev->regulator)
		regulator_put(dev->regulator);
	free_irq(dev->irq, dev);
 err_irq:
	iounmap(dev->virtbase);
 err_no_ioremap:
	amba_set_drvdata(adev, NULL);
	kfree(dev);
 err_no_mem:

	return ret;
}

static int nmk_i2c_remove(struct amba_device *adev)
{
	struct resource *res = &adev->res;
	struct nmk_i2c_dev *dev = amba_get_drvdata(adev);

	i2c_del_adapter(&dev->adap);
	flush_i2c_fifo(dev);
	disable_all_interrupts(dev);
	clear_all_interrupts(dev);
	/* disable the controller */
	i2c_clr_bit(dev->virtbase + I2C_CR, I2C_CR_PE);
	free_irq(dev->irq, dev);
	iounmap(dev->virtbase);
	if (res)
		release_mem_region(res->start, resource_size(res));
	clk_put(dev->clk);
	if (dev->regulator)
		regulator_put(dev->regulator);
	pm_runtime_disable(&adev->dev);
	amba_set_drvdata(adev, NULL);
	kfree(dev);

	return 0;
}

static struct amba_id nmk_i2c_ids[] = {
	{
		.id	= 0x00180024,
		.mask	= 0x00ffffff,
	},
	{
		.id	= 0x00380024,
		.mask	= 0x00ffffff,
	},
	{},
};

MODULE_DEVICE_TABLE(amba, nmk_i2c_ids);

static struct amba_driver nmk_i2c_driver = {
	.drv = {
		.owner = THIS_MODULE,
		.name = DRIVER_NAME,
		.pm = &nmk_i2c_pm,
	},
	.id_table = nmk_i2c_ids,
	.probe = nmk_i2c_probe,
	.remove = nmk_i2c_remove,
};

static int __init nmk_i2c_init(void)
{
	return amba_driver_register(&nmk_i2c_driver);
}

static void __exit nmk_i2c_exit(void)
{
	amba_driver_unregister(&nmk_i2c_driver);
}

subsys_initcall(nmk_i2c_init);
module_exit(nmk_i2c_exit);

MODULE_AUTHOR("Sachin Verma, Srinidhi KASAGAR");
MODULE_DESCRIPTION("Nomadik/Ux500 I2C driver");
MODULE_LICENSE("GPL");<|MERGE_RESOLUTION|>--- conflicted
+++ resolved
@@ -969,13 +969,8 @@
 	adap->owner	= THIS_MODULE;
 	adap->class	= I2C_CLASS_HWMON | I2C_CLASS_SPD;
 	adap->algo	= &nmk_i2c_algo;
-<<<<<<< HEAD
 	adap->timeout	= msecs_to_jiffies(pdata->timeout);
-=======
-	adap->timeout	= pdata->timeout ? msecs_to_jiffies(pdata->timeout) :
-		msecs_to_jiffies(20000);
 	adap->nr = atomic_read(&adapter_id);
->>>>>>> 5db20c49
 	snprintf(adap->name, sizeof(adap->name),
 		 "Nomadik I2C%d at %pR", adap->nr, &adev->res);
 	atomic_inc(&adapter_id);
