/******************************************************************************
 *
 * This file is provided under a dual BSD/GPLv2 license.  When using or
 * redistributing this file, you may do so under either license.
 *
 * GPL LICENSE SUMMARY
 *
 * Copyright(c) 2012 - 2014 Intel Corporation. All rights reserved.
 * Copyright(c) 2013 - 2015 Intel Mobile Communications GmbH
 * Copyright(c) 2016 Intel Deutschland GmbH
 *
 * This program is free software; you can redistribute it and/or modify
 * it under the terms of version 2 of the GNU General Public License as
 * published by the Free Software Foundation.
 *
 * This program is distributed in the hope that it will be useful, but
 * WITHOUT ANY WARRANTY; without even the implied warranty of
 * MERCHANTABILITY or FITNESS FOR A PARTICULAR PURPOSE.  See the GNU
 * General Public License for more details.
 *
 * You should have received a copy of the GNU General Public License
 * along with this program; if not, write to the Free Software
 * Foundation, Inc., 51 Franklin Street, Fifth Floor, Boston, MA 02110,
 * USA
 *
 * The full GNU General Public License is included in this distribution
 * in the file called COPYING.
 *
 * Contact Information:
 *  Intel Linux Wireless <linuxwifi@intel.com>
 * Intel Corporation, 5200 N.E. Elam Young Parkway, Hillsboro, OR 97124-6497
 *
 * BSD LICENSE
 *
 * Copyright(c) 2012 - 2014 Intel Corporation. All rights reserved.
 * Copyright(c) 2013 - 2015 Intel Mobile Communications GmbH
 * All rights reserved.
 *
 * Redistribution and use in source and binary forms, with or without
 * modification, are permitted provided that the following conditions
 * are met:
 *
 *  * Redistributions of source code must retain the above copyright
 *    notice, this list of conditions and the following disclaimer.
 *  * Redistributions in binary form must reproduce the above copyright
 *    notice, this list of conditions and the following disclaimer in
 *    the documentation and/or other materials provided with the
 *    distribution.
 *  * Neither the name Intel Corporation nor the names of its
 *    contributors may be used to endorse or promote products derived
 *    from this software without specific prior written permission.
 *
 * THIS SOFTWARE IS PROVIDED BY THE COPYRIGHT HOLDERS AND CONTRIBUTORS
 * "AS IS" AND ANY EXPRESS OR IMPLIED WARRANTIES, INCLUDING, BUT NOT
 * LIMITED TO, THE IMPLIED WARRANTIES OF MERCHANTABILITY AND FITNESS FOR
 * A PARTICULAR PURPOSE ARE DISCLAIMED. IN NO EVENT SHALL THE COPYRIGHT
 * OWNER OR CONTRIBUTORS BE LIABLE FOR ANY DIRECT, INDIRECT, INCIDENTAL,
 * SPECIAL, EXEMPLARY, OR CONSEQUENTIAL DAMAGES (INCLUDING, BUT NOT
 * LIMITED TO, PROCUREMENT OF SUBSTITUTE GOODS OR SERVICES; LOSS OF USE,
 * DATA, OR PROFITS; OR BUSINESS INTERRUPTION) HOWEVER CAUSED AND ON ANY
 * THEORY OF LIABILITY, WHETHER IN CONTRACT, STRICT LIABILITY, OR TORT
 * (INCLUDING NEGLIGENCE OR OTHERWISE) ARISING IN ANY WAY OUT OF THE USE
 * OF THIS SOFTWARE, EVEN IF ADVISED OF THE POSSIBILITY OF SUCH DAMAGE.
 *
 *****************************************************************************/
#include <net/mac80211.h>

#include "iwl-trans.h"
#include "iwl-op-mode.h"
#include "iwl-fw.h"
#include "iwl-debug.h"
#include "iwl-csr.h" /* for iwl_mvm_rx_card_state_notif */
#include "iwl-io.h" /* for iwl_mvm_rx_card_state_notif */
#include "iwl-prph.h"
#include "iwl-eeprom-parse.h"

#include "mvm.h"
#include "fw-dbg.h"
#include "iwl-phy-db.h"

#define MVM_UCODE_ALIVE_TIMEOUT	HZ
#define MVM_UCODE_CALIB_TIMEOUT	(2*HZ)

#define UCODE_VALID_OK	cpu_to_le32(0x1)

struct iwl_mvm_alive_data {
	bool valid;
	u32 scd_base_addr;
};

static inline const struct fw_img *
iwl_get_ucode_image(struct iwl_mvm *mvm, enum iwl_ucode_type ucode_type)
{
	if (ucode_type >= IWL_UCODE_TYPE_MAX)
		return NULL;

	return &mvm->fw->img[ucode_type];
}

static int iwl_send_tx_ant_cfg(struct iwl_mvm *mvm, u8 valid_tx_ant)
{
	struct iwl_tx_ant_cfg_cmd tx_ant_cmd = {
		.valid = cpu_to_le32(valid_tx_ant),
	};

	IWL_DEBUG_FW(mvm, "select valid tx ant: %u\n", valid_tx_ant);
	return iwl_mvm_send_cmd_pdu(mvm, TX_ANT_CONFIGURATION_CMD, 0,
				    sizeof(tx_ant_cmd), &tx_ant_cmd);
}

<<<<<<< HEAD
static int iwl_send_rss_cfg_cmd(struct iwl_mvm *mvm)
{
	int i;
	struct iwl_rss_config_cmd cmd = {
		.flags = cpu_to_le32(IWL_RSS_ENABLE),
		.hash_mask = IWL_RSS_HASH_TYPE_IPV4_TCP |
			     IWL_RSS_HASH_TYPE_IPV4_PAYLOAD |
			     IWL_RSS_HASH_TYPE_IPV6_TCP |
			     IWL_RSS_HASH_TYPE_IPV6_PAYLOAD,
	};

	for (i = 0; i < ARRAY_SIZE(cmd.indirection_table); i++)
		cmd.indirection_table[i] = i % mvm->trans->num_rx_queues;
	memcpy(cmd.secret_key, mvm->secret_key, ARRAY_SIZE(cmd.secret_key));

	return iwl_mvm_send_cmd_pdu(mvm, RSS_CONFIG_CMD, 0, sizeof(cmd), &cmd);
}

static void iwl_free_fw_paging(struct iwl_mvm *mvm)
=======
void iwl_free_fw_paging(struct iwl_mvm *mvm)
>>>>>>> e2857b8f
{
	int i;

	if (!mvm->fw_paging_db[0].fw_paging_block)
		return;

	for (i = 0; i < NUM_OF_FW_PAGING_BLOCKS; i++) {
		if (!mvm->fw_paging_db[i].fw_paging_block) {
			IWL_DEBUG_FW(mvm,
				     "Paging: block %d already freed, continue to next page\n",
				     i);

			continue;
		}

		__free_pages(mvm->fw_paging_db[i].fw_paging_block,
			     get_order(mvm->fw_paging_db[i].fw_paging_size));
	}
	kfree(mvm->trans->paging_download_buf);
	mvm->trans->paging_download_buf = NULL;

	memset(mvm->fw_paging_db, 0, sizeof(mvm->fw_paging_db));
}

static int iwl_fill_paging_mem(struct iwl_mvm *mvm, const struct fw_img *image)
{
	int sec_idx, idx;
	u32 offset = 0;

	/*
	 * find where is the paging image start point:
	 * if CPU2 exist and it's in paging format, then the image looks like:
	 * CPU1 sections (2 or more)
	 * CPU1_CPU2_SEPARATOR_SECTION delimiter - separate between CPU1 to CPU2
	 * CPU2 sections (not paged)
	 * PAGING_SEPARATOR_SECTION delimiter - separate between CPU2
	 * non paged to CPU2 paging sec
	 * CPU2 paging CSS
	 * CPU2 paging image (including instruction and data)
	 */
	for (sec_idx = 0; sec_idx < IWL_UCODE_SECTION_MAX; sec_idx++) {
		if (image->sec[sec_idx].offset == PAGING_SEPARATOR_SECTION) {
			sec_idx++;
			break;
		}
	}

	if (sec_idx >= IWL_UCODE_SECTION_MAX) {
		IWL_ERR(mvm, "driver didn't find paging image\n");
		iwl_free_fw_paging(mvm);
		return -EINVAL;
	}

	/* copy the CSS block to the dram */
	IWL_DEBUG_FW(mvm, "Paging: load paging CSS to FW, sec = %d\n",
		     sec_idx);

	memcpy(page_address(mvm->fw_paging_db[0].fw_paging_block),
	       image->sec[sec_idx].data,
	       mvm->fw_paging_db[0].fw_paging_size);

	IWL_DEBUG_FW(mvm,
		     "Paging: copied %d CSS bytes to first block\n",
		     mvm->fw_paging_db[0].fw_paging_size);

	sec_idx++;

	/*
	 * copy the paging blocks to the dram
	 * loop index start from 1 since that CSS block already copied to dram
	 * and CSS index is 0.
	 * loop stop at num_of_paging_blk since that last block is not full.
	 */
	for (idx = 1; idx < mvm->num_of_paging_blk; idx++) {
		memcpy(page_address(mvm->fw_paging_db[idx].fw_paging_block),
		       image->sec[sec_idx].data + offset,
		       mvm->fw_paging_db[idx].fw_paging_size);

		IWL_DEBUG_FW(mvm,
			     "Paging: copied %d paging bytes to block %d\n",
			     mvm->fw_paging_db[idx].fw_paging_size,
			     idx);

		offset += mvm->fw_paging_db[idx].fw_paging_size;
	}

	/* copy the last paging block */
	if (mvm->num_of_pages_in_last_blk > 0) {
		memcpy(page_address(mvm->fw_paging_db[idx].fw_paging_block),
		       image->sec[sec_idx].data + offset,
		       FW_PAGING_SIZE * mvm->num_of_pages_in_last_blk);

		IWL_DEBUG_FW(mvm,
			     "Paging: copied %d pages in the last block %d\n",
			     mvm->num_of_pages_in_last_blk, idx);
	}

	return 0;
}

static int iwl_alloc_fw_paging_mem(struct iwl_mvm *mvm,
				   const struct fw_img *image)
{
	struct page *block;
	dma_addr_t phys = 0;
	int blk_idx = 0;
	int order, num_of_pages;
	int dma_enabled;

	if (mvm->fw_paging_db[0].fw_paging_block)
		return 0;

	dma_enabled = is_device_dma_capable(mvm->trans->dev);

	/* ensure BLOCK_2_EXP_SIZE is power of 2 of PAGING_BLOCK_SIZE */
	BUILD_BUG_ON(BIT(BLOCK_2_EXP_SIZE) != PAGING_BLOCK_SIZE);

	num_of_pages = image->paging_mem_size / FW_PAGING_SIZE;
	mvm->num_of_paging_blk = ((num_of_pages - 1) /
				    NUM_OF_PAGE_PER_GROUP) + 1;

	mvm->num_of_pages_in_last_blk =
		num_of_pages -
		NUM_OF_PAGE_PER_GROUP * (mvm->num_of_paging_blk - 1);

	IWL_DEBUG_FW(mvm,
		     "Paging: allocating mem for %d paging blocks, each block holds 8 pages, last block holds %d pages\n",
		     mvm->num_of_paging_blk,
		     mvm->num_of_pages_in_last_blk);

	/* allocate block of 4Kbytes for paging CSS */
	order = get_order(FW_PAGING_SIZE);
	block = alloc_pages(GFP_KERNEL, order);
	if (!block) {
		/* free all the previous pages since we failed */
		iwl_free_fw_paging(mvm);
		return -ENOMEM;
	}

	mvm->fw_paging_db[blk_idx].fw_paging_block = block;
	mvm->fw_paging_db[blk_idx].fw_paging_size = FW_PAGING_SIZE;

	if (dma_enabled) {
		phys = dma_map_page(mvm->trans->dev, block, 0,
				    PAGE_SIZE << order, DMA_BIDIRECTIONAL);
		if (dma_mapping_error(mvm->trans->dev, phys)) {
			/*
			 * free the previous pages and the current one since
			 * we failed to map_page.
			 */
			iwl_free_fw_paging(mvm);
			return -ENOMEM;
		}
		mvm->fw_paging_db[blk_idx].fw_paging_phys = phys;
	} else {
		mvm->fw_paging_db[blk_idx].fw_paging_phys = PAGING_ADDR_SIG |
			blk_idx << BLOCK_2_EXP_SIZE;
	}

	IWL_DEBUG_FW(mvm,
		     "Paging: allocated 4K(CSS) bytes (order %d) for firmware paging.\n",
		     order);

	/*
	 * allocate blocks in dram.
	 * since that CSS allocated in fw_paging_db[0] loop start from index 1
	 */
	for (blk_idx = 1; blk_idx < mvm->num_of_paging_blk + 1; blk_idx++) {
		/* allocate block of PAGING_BLOCK_SIZE (32K) */
		order = get_order(PAGING_BLOCK_SIZE);
		block = alloc_pages(GFP_KERNEL, order);
		if (!block) {
			/* free all the previous pages since we failed */
			iwl_free_fw_paging(mvm);
			return -ENOMEM;
		}

		mvm->fw_paging_db[blk_idx].fw_paging_block = block;
		mvm->fw_paging_db[blk_idx].fw_paging_size = PAGING_BLOCK_SIZE;

		if (dma_enabled) {
			phys = dma_map_page(mvm->trans->dev, block, 0,
					    PAGE_SIZE << order,
					    DMA_BIDIRECTIONAL);
			if (dma_mapping_error(mvm->trans->dev, phys)) {
				/*
				 * free the previous pages and the current one
				 * since we failed to map_page.
				 */
				iwl_free_fw_paging(mvm);
				return -ENOMEM;
			}
			mvm->fw_paging_db[blk_idx].fw_paging_phys = phys;
		} else {
			mvm->fw_paging_db[blk_idx].fw_paging_phys =
				PAGING_ADDR_SIG |
				blk_idx << BLOCK_2_EXP_SIZE;
		}

		IWL_DEBUG_FW(mvm,
			     "Paging: allocated 32K bytes (order %d) for firmware paging.\n",
			     order);
	}

	return 0;
}

static int iwl_save_fw_paging(struct iwl_mvm *mvm,
			      const struct fw_img *fw)
{
	int ret;

	ret = iwl_alloc_fw_paging_mem(mvm, fw);
	if (ret)
		return ret;

	return iwl_fill_paging_mem(mvm, fw);
}

/* send paging cmd to FW in case CPU2 has paging image */
static int iwl_send_paging_cmd(struct iwl_mvm *mvm, const struct fw_img *fw)
{
	int blk_idx;
	__le32 dev_phy_addr;
	struct iwl_fw_paging_cmd fw_paging_cmd = {
		.flags =
			cpu_to_le32(PAGING_CMD_IS_SECURED |
				    PAGING_CMD_IS_ENABLED |
				    (mvm->num_of_pages_in_last_blk <<
				    PAGING_CMD_NUM_OF_PAGES_IN_LAST_GRP_POS)),
		.block_size = cpu_to_le32(BLOCK_2_EXP_SIZE),
		.block_num = cpu_to_le32(mvm->num_of_paging_blk),
	};

	/* loop for for all paging blocks + CSS block */
	for (blk_idx = 0; blk_idx < mvm->num_of_paging_blk + 1; blk_idx++) {
		dev_phy_addr =
			cpu_to_le32(mvm->fw_paging_db[blk_idx].fw_paging_phys >>
				    PAGE_2_EXP_SIZE);
		fw_paging_cmd.device_phy_addr[blk_idx] = dev_phy_addr;
	}

	return iwl_mvm_send_cmd_pdu(mvm, iwl_cmd_id(FW_PAGING_BLOCK_CMD,
						    IWL_ALWAYS_LONG_GROUP, 0),
				    0, sizeof(fw_paging_cmd), &fw_paging_cmd);
}

/*
 * Send paging item cmd to FW in case CPU2 has paging image
 */
static int iwl_trans_get_paging_item(struct iwl_mvm *mvm)
{
	int ret;
	struct iwl_fw_get_item_cmd fw_get_item_cmd = {
		.item_id = cpu_to_le32(IWL_FW_ITEM_ID_PAGING),
	};

	struct iwl_fw_get_item_resp *item_resp;
	struct iwl_host_cmd cmd = {
		.id = iwl_cmd_id(FW_GET_ITEM_CMD, IWL_ALWAYS_LONG_GROUP, 0),
		.flags = CMD_WANT_SKB | CMD_SEND_IN_RFKILL,
		.data = { &fw_get_item_cmd, },
	};

	cmd.len[0] = sizeof(struct iwl_fw_get_item_cmd);

	ret = iwl_mvm_send_cmd(mvm, &cmd);
	if (ret) {
		IWL_ERR(mvm,
			"Paging: Failed to send FW_GET_ITEM_CMD cmd (err = %d)\n",
			ret);
		return ret;
	}

	item_resp = (void *)((struct iwl_rx_packet *)cmd.resp_pkt)->data;
	if (item_resp->item_id != cpu_to_le32(IWL_FW_ITEM_ID_PAGING)) {
		IWL_ERR(mvm,
			"Paging: got wrong item in FW_GET_ITEM_CMD resp (item_id = %u)\n",
			le32_to_cpu(item_resp->item_id));
		ret = -EIO;
		goto exit;
	}

	mvm->trans->paging_download_buf = kzalloc(MAX_PAGING_IMAGE_SIZE,
						  GFP_KERNEL);
	if (!mvm->trans->paging_download_buf) {
		ret = -ENOMEM;
		goto exit;
	}
	mvm->trans->paging_req_addr = le32_to_cpu(item_resp->item_val);
	mvm->trans->paging_db = mvm->fw_paging_db;
	IWL_DEBUG_FW(mvm,
		     "Paging: got paging request address (paging_req_addr 0x%08x)\n",
		     mvm->trans->paging_req_addr);

exit:
	iwl_free_resp(&cmd);

	return ret;
}

static bool iwl_alive_fn(struct iwl_notif_wait_data *notif_wait,
			 struct iwl_rx_packet *pkt, void *data)
{
	struct iwl_mvm *mvm =
		container_of(notif_wait, struct iwl_mvm, notif_wait);
	struct iwl_mvm_alive_data *alive_data = data;
	struct mvm_alive_resp_ver1 *palive1;
	struct mvm_alive_resp_ver2 *palive2;
	struct mvm_alive_resp *palive;

	if (iwl_rx_packet_payload_len(pkt) == sizeof(*palive1)) {
		palive1 = (void *)pkt->data;

		mvm->support_umac_log = false;
		mvm->error_event_table =
			le32_to_cpu(palive1->error_event_table_ptr);
		mvm->log_event_table =
			le32_to_cpu(palive1->log_event_table_ptr);
		alive_data->scd_base_addr = le32_to_cpu(palive1->scd_base_ptr);

		alive_data->valid = le16_to_cpu(palive1->status) ==
				    IWL_ALIVE_STATUS_OK;
		IWL_DEBUG_FW(mvm,
			     "Alive VER1 ucode status 0x%04x revision 0x%01X 0x%01X flags 0x%01X\n",
			     le16_to_cpu(palive1->status), palive1->ver_type,
			     palive1->ver_subtype, palive1->flags);
	} else if (iwl_rx_packet_payload_len(pkt) == sizeof(*palive2)) {
		palive2 = (void *)pkt->data;

		mvm->error_event_table =
			le32_to_cpu(palive2->error_event_table_ptr);
		mvm->log_event_table =
			le32_to_cpu(palive2->log_event_table_ptr);
		alive_data->scd_base_addr = le32_to_cpu(palive2->scd_base_ptr);
		mvm->umac_error_event_table =
			le32_to_cpu(palive2->error_info_addr);
		mvm->sf_space.addr = le32_to_cpu(palive2->st_fwrd_addr);
		mvm->sf_space.size = le32_to_cpu(palive2->st_fwrd_size);

		alive_data->valid = le16_to_cpu(palive2->status) ==
				    IWL_ALIVE_STATUS_OK;
		if (mvm->umac_error_event_table)
			mvm->support_umac_log = true;

		IWL_DEBUG_FW(mvm,
			     "Alive VER2 ucode status 0x%04x revision 0x%01X 0x%01X flags 0x%01X\n",
			     le16_to_cpu(palive2->status), palive2->ver_type,
			     palive2->ver_subtype, palive2->flags);

		IWL_DEBUG_FW(mvm,
			     "UMAC version: Major - 0x%x, Minor - 0x%x\n",
			     palive2->umac_major, palive2->umac_minor);
	} else if (iwl_rx_packet_payload_len(pkt) == sizeof(*palive)) {
		palive = (void *)pkt->data;

		mvm->error_event_table =
			le32_to_cpu(palive->error_event_table_ptr);
		mvm->log_event_table =
			le32_to_cpu(palive->log_event_table_ptr);
		alive_data->scd_base_addr = le32_to_cpu(palive->scd_base_ptr);
		mvm->umac_error_event_table =
			le32_to_cpu(palive->error_info_addr);
		mvm->sf_space.addr = le32_to_cpu(palive->st_fwrd_addr);
		mvm->sf_space.size = le32_to_cpu(palive->st_fwrd_size);

		alive_data->valid = le16_to_cpu(palive->status) ==
				    IWL_ALIVE_STATUS_OK;
		if (mvm->umac_error_event_table)
			mvm->support_umac_log = true;

		IWL_DEBUG_FW(mvm,
			     "Alive VER3 ucode status 0x%04x revision 0x%01X 0x%01X flags 0x%01X\n",
			     le16_to_cpu(palive->status), palive->ver_type,
			     palive->ver_subtype, palive->flags);

		IWL_DEBUG_FW(mvm,
			     "UMAC version: Major - 0x%x, Minor - 0x%x\n",
			     le32_to_cpu(palive->umac_major),
			     le32_to_cpu(palive->umac_minor));
	}

	return true;
}

static bool iwl_wait_phy_db_entry(struct iwl_notif_wait_data *notif_wait,
				  struct iwl_rx_packet *pkt, void *data)
{
	struct iwl_phy_db *phy_db = data;

	if (pkt->hdr.cmd != CALIB_RES_NOTIF_PHY_DB) {
		WARN_ON(pkt->hdr.cmd != INIT_COMPLETE_NOTIF);
		return true;
	}

	WARN_ON(iwl_phy_db_set_section(phy_db, pkt, GFP_ATOMIC));

	return false;
}

static int iwl_mvm_load_ucode_wait_alive(struct iwl_mvm *mvm,
					 enum iwl_ucode_type ucode_type)
{
	struct iwl_notification_wait alive_wait;
	struct iwl_mvm_alive_data alive_data;
	const struct fw_img *fw;
	int ret, i;
	enum iwl_ucode_type old_type = mvm->cur_ucode;
	static const u16 alive_cmd[] = { MVM_ALIVE };
	struct iwl_sf_region st_fwrd_space;

	if (ucode_type == IWL_UCODE_REGULAR &&
	    iwl_fw_dbg_conf_usniffer(mvm->fw, FW_DBG_START_FROM_ALIVE))
		fw = iwl_get_ucode_image(mvm, IWL_UCODE_REGULAR_USNIFFER);
	else
		fw = iwl_get_ucode_image(mvm, ucode_type);
	if (WARN_ON(!fw))
		return -EINVAL;
	mvm->cur_ucode = ucode_type;
	mvm->ucode_loaded = false;

	iwl_init_notification_wait(&mvm->notif_wait, &alive_wait,
				   alive_cmd, ARRAY_SIZE(alive_cmd),
				   iwl_alive_fn, &alive_data);

	ret = iwl_trans_start_fw(mvm->trans, fw, ucode_type == IWL_UCODE_INIT);
	if (ret) {
		mvm->cur_ucode = old_type;
		iwl_remove_notification(&mvm->notif_wait, &alive_wait);
		return ret;
	}

	/*
	 * Some things may run in the background now, but we
	 * just wait for the ALIVE notification here.
	 */
	ret = iwl_wait_notification(&mvm->notif_wait, &alive_wait,
				    MVM_UCODE_ALIVE_TIMEOUT);
	if (ret) {
		if (mvm->trans->cfg->device_family == IWL_DEVICE_FAMILY_8000)
			IWL_ERR(mvm,
				"SecBoot CPU1 Status: 0x%x, CPU2 Status: 0x%x\n",
				iwl_read_prph(mvm->trans, SB_CPU_1_STATUS),
				iwl_read_prph(mvm->trans, SB_CPU_2_STATUS));
		mvm->cur_ucode = old_type;
		return ret;
	}

	if (!alive_data.valid) {
		IWL_ERR(mvm, "Loaded ucode is not valid!\n");
		mvm->cur_ucode = old_type;
		return -EIO;
	}

	/*
	 * update the sdio allocation according to the pointer we get in the
	 * alive notification.
	 */
	st_fwrd_space.addr = mvm->sf_space.addr;
	st_fwrd_space.size = mvm->sf_space.size;
	ret = iwl_trans_update_sf(mvm->trans, &st_fwrd_space);
	if (ret) {
		IWL_ERR(mvm, "Failed to update SF size. ret %d\n", ret);
		return ret;
	}

	iwl_trans_fw_alive(mvm->trans, alive_data.scd_base_addr);

	/*
	 * configure and operate fw paging mechanism.
	 * driver configures the paging flow only once, CPU2 paging image
	 * included in the IWL_UCODE_INIT image.
	 */
	if (fw->paging_mem_size) {
		/*
		 * When dma is not enabled, the driver needs to copy / write
		 * the downloaded / uploaded page to / from the smem.
		 * This gets the location of the place were the pages are
		 * stored.
		 */
		if (!is_device_dma_capable(mvm->trans->dev)) {
			ret = iwl_trans_get_paging_item(mvm);
			if (ret) {
				IWL_ERR(mvm, "failed to get FW paging item\n");
				return ret;
			}
		}

		ret = iwl_save_fw_paging(mvm, fw);
		if (ret) {
			IWL_ERR(mvm, "failed to save the FW paging image\n");
			return ret;
		}

		ret = iwl_send_paging_cmd(mvm, fw);
		if (ret) {
			IWL_ERR(mvm, "failed to send the paging cmd\n");
			iwl_free_fw_paging(mvm);
			return ret;
		}
	}

	/*
	 * Note: all the queues are enabled as part of the interface
	 * initialization, but in firmware restart scenarios they
	 * could be stopped, so wake them up. In firmware restart,
	 * mac80211 will have the queues stopped as well until the
	 * reconfiguration completes. During normal startup, they
	 * will be empty.
	 */

	memset(&mvm->queue_info, 0, sizeof(mvm->queue_info));
	mvm->queue_info[IWL_MVM_CMD_QUEUE].hw_queue_refcount = 1;

	for (i = 0; i < IEEE80211_MAX_QUEUES; i++)
		atomic_set(&mvm->mac80211_queue_stop_count[i], 0);

	mvm->ucode_loaded = true;

	return 0;
}

static int iwl_send_phy_cfg_cmd(struct iwl_mvm *mvm)
{
	struct iwl_phy_cfg_cmd phy_cfg_cmd;
	enum iwl_ucode_type ucode_type = mvm->cur_ucode;

	/* Set parameters */
	phy_cfg_cmd.phy_cfg = cpu_to_le32(iwl_mvm_get_phy_config(mvm));
	phy_cfg_cmd.calib_control.event_trigger =
		mvm->fw->default_calib[ucode_type].event_trigger;
	phy_cfg_cmd.calib_control.flow_trigger =
		mvm->fw->default_calib[ucode_type].flow_trigger;

	IWL_DEBUG_INFO(mvm, "Sending Phy CFG command: 0x%x\n",
		       phy_cfg_cmd.phy_cfg);

	return iwl_mvm_send_cmd_pdu(mvm, PHY_CONFIGURATION_CMD, 0,
				    sizeof(phy_cfg_cmd), &phy_cfg_cmd);
}

int iwl_run_init_mvm_ucode(struct iwl_mvm *mvm, bool read_nvm)
{
	struct iwl_notification_wait calib_wait;
	static const u16 init_complete[] = {
		INIT_COMPLETE_NOTIF,
		CALIB_RES_NOTIF_PHY_DB
	};
	int ret;

	lockdep_assert_held(&mvm->mutex);

	if (WARN_ON_ONCE(mvm->calibrating))
		return 0;

	iwl_init_notification_wait(&mvm->notif_wait,
				   &calib_wait,
				   init_complete,
				   ARRAY_SIZE(init_complete),
				   iwl_wait_phy_db_entry,
				   mvm->phy_db);

	/* Will also start the device */
	ret = iwl_mvm_load_ucode_wait_alive(mvm, IWL_UCODE_INIT);
	if (ret) {
		IWL_ERR(mvm, "Failed to start INIT ucode: %d\n", ret);
		goto error;
	}

	ret = iwl_send_bt_init_conf(mvm);
	if (ret)
		goto error;

	/* Read the NVM only at driver load time, no need to do this twice */
	if (read_nvm) {
		/* Read nvm */
		ret = iwl_nvm_init(mvm, true);
		if (ret) {
			IWL_ERR(mvm, "Failed to read NVM: %d\n", ret);
			goto error;
		}
	}

	/* In case we read the NVM from external file, load it to the NIC */
	if (mvm->nvm_file_name)
		iwl_mvm_load_nvm_to_nic(mvm);

	ret = iwl_nvm_check_version(mvm->nvm_data, mvm->trans);
	WARN_ON(ret);

	/*
	 * abort after reading the nvm in case RF Kill is on, we will complete
	 * the init seq later when RF kill will switch to off
	 */
	if (iwl_mvm_is_radio_hw_killed(mvm)) {
		IWL_DEBUG_RF_KILL(mvm,
				  "jump over all phy activities due to RF kill\n");
		iwl_remove_notification(&mvm->notif_wait, &calib_wait);
		ret = 1;
		goto out;
	}

	mvm->calibrating = true;

	/* Send TX valid antennas before triggering calibrations */
	ret = iwl_send_tx_ant_cfg(mvm, iwl_mvm_get_valid_tx_ant(mvm));
	if (ret)
		goto error;

	/*
	 * Send phy configurations command to init uCode
	 * to start the 16.0 uCode init image internal calibrations.
	 */
	ret = iwl_send_phy_cfg_cmd(mvm);
	if (ret) {
		IWL_ERR(mvm, "Failed to run INIT calibrations: %d\n",
			ret);
		goto error;
	}

	/*
	 * Some things may run in the background now, but we
	 * just wait for the calibration complete notification.
	 */
	ret = iwl_wait_notification(&mvm->notif_wait, &calib_wait,
			MVM_UCODE_CALIB_TIMEOUT);

	if (ret && iwl_mvm_is_radio_hw_killed(mvm)) {
		IWL_DEBUG_RF_KILL(mvm, "RFKILL while calibrating.\n");
		ret = 1;
	}
	goto out;

error:
	iwl_remove_notification(&mvm->notif_wait, &calib_wait);
out:
	mvm->calibrating = false;
	if (iwlmvm_mod_params.init_dbg && !mvm->nvm_data) {
		/* we want to debug INIT and we have no NVM - fake */
		mvm->nvm_data = kzalloc(sizeof(struct iwl_nvm_data) +
					sizeof(struct ieee80211_channel) +
					sizeof(struct ieee80211_rate),
					GFP_KERNEL);
		if (!mvm->nvm_data)
			return -ENOMEM;
		mvm->nvm_data->bands[0].channels = mvm->nvm_data->channels;
		mvm->nvm_data->bands[0].n_channels = 1;
		mvm->nvm_data->bands[0].n_bitrates = 1;
		mvm->nvm_data->bands[0].bitrates =
			(void *)mvm->nvm_data->channels + 1;
		mvm->nvm_data->bands[0].bitrates->hw_value = 10;
	}

	return ret;
}

static void iwl_mvm_get_shared_mem_conf(struct iwl_mvm *mvm)
{
	struct iwl_host_cmd cmd = {
		.id = SHARED_MEM_CFG,
		.flags = CMD_WANT_SKB,
		.data = { NULL, },
		.len = { 0, },
	};
	struct iwl_rx_packet *pkt;
	struct iwl_shared_mem_cfg *mem_cfg;
	u32 i;

	lockdep_assert_held(&mvm->mutex);

	if (WARN_ON(iwl_mvm_send_cmd(mvm, &cmd)))
		return;

	pkt = cmd.resp_pkt;
	mem_cfg = (void *)pkt->data;

	mvm->shared_mem_cfg.shared_mem_addr =
		le32_to_cpu(mem_cfg->shared_mem_addr);
	mvm->shared_mem_cfg.shared_mem_size =
		le32_to_cpu(mem_cfg->shared_mem_size);
	mvm->shared_mem_cfg.sample_buff_addr =
		le32_to_cpu(mem_cfg->sample_buff_addr);
	mvm->shared_mem_cfg.sample_buff_size =
		le32_to_cpu(mem_cfg->sample_buff_size);
	mvm->shared_mem_cfg.txfifo_addr = le32_to_cpu(mem_cfg->txfifo_addr);
	for (i = 0; i < ARRAY_SIZE(mvm->shared_mem_cfg.txfifo_size); i++)
		mvm->shared_mem_cfg.txfifo_size[i] =
			le32_to_cpu(mem_cfg->txfifo_size[i]);
	for (i = 0; i < ARRAY_SIZE(mvm->shared_mem_cfg.rxfifo_size); i++)
		mvm->shared_mem_cfg.rxfifo_size[i] =
			le32_to_cpu(mem_cfg->rxfifo_size[i]);
	mvm->shared_mem_cfg.page_buff_addr =
		le32_to_cpu(mem_cfg->page_buff_addr);
	mvm->shared_mem_cfg.page_buff_size =
		le32_to_cpu(mem_cfg->page_buff_size);
	IWL_DEBUG_INFO(mvm, "SHARED MEM CFG: got memory offsets/sizes\n");

	iwl_free_resp(&cmd);
}

static int iwl_mvm_config_ltr(struct iwl_mvm *mvm)
{
	struct iwl_ltr_config_cmd cmd = {
		.flags = cpu_to_le32(LTR_CFG_FLAG_FEATURE_ENABLE),
	};

	if (!mvm->trans->ltr_enabled)
		return 0;

	return iwl_mvm_send_cmd_pdu(mvm, LTR_CONFIG, 0,
				    sizeof(cmd), &cmd);
}

int iwl_mvm_up(struct iwl_mvm *mvm)
{
	int ret, i;
	struct ieee80211_channel *chan;
	struct cfg80211_chan_def chandef;

	lockdep_assert_held(&mvm->mutex);

	ret = iwl_trans_start_hw(mvm->trans);
	if (ret)
		return ret;

	/*
	 * If we haven't completed the run of the init ucode during
	 * module loading, load init ucode now
	 * (for example, if we were in RFKILL)
	 */
	ret = iwl_run_init_mvm_ucode(mvm, false);
	if (ret && !iwlmvm_mod_params.init_dbg) {
		IWL_ERR(mvm, "Failed to run INIT ucode: %d\n", ret);
		/* this can't happen */
		if (WARN_ON(ret > 0))
			ret = -ERFKILL;
		goto error;
	}
	if (!iwlmvm_mod_params.init_dbg) {
		/*
		 * Stop and start the transport without entering low power
		 * mode. This will save the state of other components on the
		 * device that are triggered by the INIT firwmare (MFUART).
		 */
		_iwl_trans_stop_device(mvm->trans, false);
		ret = _iwl_trans_start_hw(mvm->trans, false);
		if (ret)
			goto error;
	}

	if (iwlmvm_mod_params.init_dbg)
		return 0;

	ret = iwl_mvm_load_ucode_wait_alive(mvm, IWL_UCODE_REGULAR);
	if (ret) {
		IWL_ERR(mvm, "Failed to start RT ucode: %d\n", ret);
		goto error;
	}

	iwl_mvm_get_shared_mem_conf(mvm);

	ret = iwl_mvm_sf_update(mvm, NULL, false);
	if (ret)
		IWL_ERR(mvm, "Failed to initialize Smart Fifo\n");

	mvm->fw_dbg_conf = FW_DBG_INVALID;
	/* if we have a destination, assume EARLY START */
	if (mvm->fw->dbg_dest_tlv)
		mvm->fw_dbg_conf = FW_DBG_START_FROM_ALIVE;
	iwl_mvm_start_fw_dbg_conf(mvm, FW_DBG_START_FROM_ALIVE);

	ret = iwl_send_tx_ant_cfg(mvm, iwl_mvm_get_valid_tx_ant(mvm));
	if (ret)
		goto error;

	ret = iwl_send_bt_init_conf(mvm);
	if (ret)
		goto error;

	/* Send phy db control command and then phy db calibration*/
	ret = iwl_send_phy_db_data(mvm->phy_db);
	if (ret)
		goto error;

	ret = iwl_send_phy_cfg_cmd(mvm);
	if (ret)
		goto error;

	/* Init RSS configuration */
	if (iwl_mvm_has_new_rx_api(mvm)) {
		ret = iwl_send_rss_cfg_cmd(mvm);
		if (ret) {
			IWL_ERR(mvm, "Failed to configure RSS queues: %d\n",
				ret);
			goto error;
		}
	}

	/* init the fw <-> mac80211 STA mapping */
	for (i = 0; i < IWL_MVM_STATION_COUNT; i++)
		RCU_INIT_POINTER(mvm->fw_id_to_mac_id[i], NULL);

	mvm->tdls_cs.peer.sta_id = IWL_MVM_STATION_COUNT;

	/* reset quota debouncing buffer - 0xff will yield invalid data */
	memset(&mvm->last_quota_cmd, 0xff, sizeof(mvm->last_quota_cmd));

	/* Add auxiliary station for scanning */
	ret = iwl_mvm_add_aux_sta(mvm);
	if (ret)
		goto error;

	/* Add all the PHY contexts */
	chan = &mvm->hw->wiphy->bands[IEEE80211_BAND_2GHZ]->channels[0];
	cfg80211_chandef_create(&chandef, chan, NL80211_CHAN_NO_HT);
	for (i = 0; i < NUM_PHY_CTX; i++) {
		/*
		 * The channel used here isn't relevant as it's
		 * going to be overwritten in the other flows.
		 * For now use the first channel we have.
		 */
		ret = iwl_mvm_phy_ctxt_add(mvm, &mvm->phy_ctxts[i],
					   &chandef, 1, 1);
		if (ret)
			goto error;
	}

	/* Initialize tx backoffs to the minimal possible */
	iwl_mvm_tt_tx_backoff(mvm, 0);

	WARN_ON(iwl_mvm_config_ltr(mvm));

	ret = iwl_mvm_power_update_device(mvm);
	if (ret)
		goto error;

	/*
	 * RTNL is not taken during Ct-kill, but we don't need to scan/Tx
	 * anyway, so don't init MCC.
	 */
	if (!test_bit(IWL_MVM_STATUS_HW_CTKILL, &mvm->status)) {
		ret = iwl_mvm_init_mcc(mvm);
		if (ret)
			goto error;
	}

	if (fw_has_capa(&mvm->fw->ucode_capa, IWL_UCODE_TLV_CAPA_UMAC_SCAN)) {
		mvm->scan_type = IWL_SCAN_TYPE_NOT_SET;
		ret = iwl_mvm_config_scan(mvm);
		if (ret)
			goto error;
	}

	if (iwl_mvm_is_csum_supported(mvm) &&
	    mvm->cfg->features & NETIF_F_RXCSUM)
		iwl_trans_write_prph(mvm->trans, RX_EN_CSUM, 0x3);

	/* allow FW/transport low power modes if not during restart */
	if (!test_bit(IWL_MVM_STATUS_IN_HW_RESTART, &mvm->status))
		iwl_mvm_unref(mvm, IWL_MVM_REF_UCODE_DOWN);

	IWL_DEBUG_INFO(mvm, "RT uCode started.\n");
	return 0;
 error:
	iwl_trans_stop_device(mvm->trans);
	return ret;
}

int iwl_mvm_load_d3_fw(struct iwl_mvm *mvm)
{
	int ret, i;

	lockdep_assert_held(&mvm->mutex);

	ret = iwl_trans_start_hw(mvm->trans);
	if (ret)
		return ret;

	ret = iwl_mvm_load_ucode_wait_alive(mvm, IWL_UCODE_WOWLAN);
	if (ret) {
		IWL_ERR(mvm, "Failed to start WoWLAN firmware: %d\n", ret);
		goto error;
	}

	ret = iwl_send_tx_ant_cfg(mvm, iwl_mvm_get_valid_tx_ant(mvm));
	if (ret)
		goto error;

	/* Send phy db control command and then phy db calibration*/
	ret = iwl_send_phy_db_data(mvm->phy_db);
	if (ret)
		goto error;

	ret = iwl_send_phy_cfg_cmd(mvm);
	if (ret)
		goto error;

	/* init the fw <-> mac80211 STA mapping */
	for (i = 0; i < IWL_MVM_STATION_COUNT; i++)
		RCU_INIT_POINTER(mvm->fw_id_to_mac_id[i], NULL);

	/* Add auxiliary station for scanning */
	ret = iwl_mvm_add_aux_sta(mvm);
	if (ret)
		goto error;

	return 0;
 error:
	iwl_trans_stop_device(mvm->trans);
	return ret;
}

void iwl_mvm_rx_card_state_notif(struct iwl_mvm *mvm,
				 struct iwl_rx_cmd_buffer *rxb)
{
	struct iwl_rx_packet *pkt = rxb_addr(rxb);
	struct iwl_card_state_notif *card_state_notif = (void *)pkt->data;
	u32 flags = le32_to_cpu(card_state_notif->flags);

	IWL_DEBUG_RF_KILL(mvm, "Card state received: HW:%s SW:%s CT:%s\n",
			  (flags & HW_CARD_DISABLED) ? "Kill" : "On",
			  (flags & SW_CARD_DISABLED) ? "Kill" : "On",
			  (flags & CT_KILL_CARD_DISABLED) ?
			  "Reached" : "Not reached");
}

void iwl_mvm_rx_mfuart_notif(struct iwl_mvm *mvm,
			     struct iwl_rx_cmd_buffer *rxb)
{
	struct iwl_rx_packet *pkt = rxb_addr(rxb);
	struct iwl_mfuart_load_notif *mfuart_notif = (void *)pkt->data;

	IWL_DEBUG_INFO(mvm,
		       "MFUART: installed ver: 0x%08x, external ver: 0x%08x, status: 0x%08x, duration: 0x%08x\n",
		       le32_to_cpu(mfuart_notif->installed_ver),
		       le32_to_cpu(mfuart_notif->external_ver),
		       le32_to_cpu(mfuart_notif->status),
		       le32_to_cpu(mfuart_notif->duration));
}<|MERGE_RESOLUTION|>--- conflicted
+++ resolved
@@ -108,7 +108,6 @@
 				    sizeof(tx_ant_cmd), &tx_ant_cmd);
 }
 
-<<<<<<< HEAD
 static int iwl_send_rss_cfg_cmd(struct iwl_mvm *mvm)
 {
 	int i;
@@ -127,10 +126,7 @@
 	return iwl_mvm_send_cmd_pdu(mvm, RSS_CONFIG_CMD, 0, sizeof(cmd), &cmd);
 }
 
-static void iwl_free_fw_paging(struct iwl_mvm *mvm)
-=======
 void iwl_free_fw_paging(struct iwl_mvm *mvm)
->>>>>>> e2857b8f
 {
 	int i;
 
