/**********************************************************************
 * Author: Cavium, Inc.
 *
 * Contact: support@cavium.com
 *          Please include "LiquidIO" in the subject.
 *
 * Copyright (c) 2003-2016 Cavium, Inc.
 *
 * This file is free software; you can redistribute it and/or modify
 * it under the terms of the GNU General Public License, Version 2, as
 * published by the Free Software Foundation.
 *
 * This file is distributed in the hope that it will be useful, but
 * AS-IS and WITHOUT ANY WARRANTY; without even the implied warranty
 * of MERCHANTABILITY or FITNESS FOR A PARTICULAR PURPOSE, TITLE, or
 * NONINFRINGEMENT.  See the GNU General Public License for more details.
 ***********************************************************************/
/*! \file octeon_device.h
 *  \brief Host Driver: This file defines the octeon device structure.
 */

#ifndef _OCTEON_DEVICE_H_
#define  _OCTEON_DEVICE_H_

#include <linux/interrupt.h>

/** PCI VendorId Device Id */
#define  OCTEON_CN68XX_PCIID          0x91177d
#define  OCTEON_CN66XX_PCIID          0x92177d
#define  OCTEON_CN23XX_PCIID_PF       0x9702177d
/** Driver identifies chips by these Ids, created by clubbing together
 *  DeviceId+RevisionId; Where Revision Id is not used to distinguish
 *  between chips, a value of 0 is used for revision id.
 */
#define  OCTEON_CN68XX                0x0091
#define  OCTEON_CN66XX                0x0092
#define  OCTEON_CN23XX_PF_VID         0x9702
#define  OCTEON_CN23XX_VF_VID         0x9712

/**RevisionId for the chips */
#define  OCTEON_CN23XX_REV_1_0        0x00
#define  OCTEON_CN23XX_REV_1_1        0x01
#define  OCTEON_CN23XX_REV_2_0        0x80

/** Endian-swap modes supported by Octeon. */
enum octeon_pci_swap_mode {
	OCTEON_PCI_PASSTHROUGH = 0,
	OCTEON_PCI_64BIT_SWAP = 1,
	OCTEON_PCI_32BIT_BYTE_SWAP = 2,
	OCTEON_PCI_32BIT_LW_SWAP = 3
};

enum {
	OCTEON_CONFIG_TYPE_DEFAULT = 0,
	NUM_OCTEON_CONFS,
};

#define  OCTEON_INPUT_INTR    (1)
#define  OCTEON_OUTPUT_INTR   (2)
#define  OCTEON_MBOX_INTR     (4)
#define  OCTEON_ALL_INTR      0xff

/*---------------   PCI BAR1 index registers -------------*/

/* BAR1 Mask */
#define    PCI_BAR1_ENABLE_CA            1
#define    PCI_BAR1_ENDIAN_MODE          OCTEON_PCI_64BIT_SWAP
#define    PCI_BAR1_ENTRY_VALID          1
#define    PCI_BAR1_MASK                 ((PCI_BAR1_ENABLE_CA << 3)   \
					    | (PCI_BAR1_ENDIAN_MODE << 1) \
					    | PCI_BAR1_ENTRY_VALID)

/** Octeon Device state.
 *  Each octeon device goes through each of these states
 *  as it is initialized.
 */
#define    OCT_DEV_BEGIN_STATE            0x0
#define    OCT_DEV_PCI_ENABLE_DONE        0x1
#define    OCT_DEV_PCI_MAP_DONE           0x2
#define    OCT_DEV_DISPATCH_INIT_DONE     0x3
#define    OCT_DEV_INSTR_QUEUE_INIT_DONE  0x4
#define    OCT_DEV_SC_BUFF_POOL_INIT_DONE 0x5
#define    OCT_DEV_RESP_LIST_INIT_DONE    0x6
#define    OCT_DEV_DROQ_INIT_DONE         0x7
#define    OCT_DEV_MBOX_SETUP_DONE        0x8
#define    OCT_DEV_MSIX_ALLOC_VECTOR_DONE 0x9
#define    OCT_DEV_INTR_SET_DONE          0xa
#define    OCT_DEV_IO_QUEUES_DONE         0xb
#define    OCT_DEV_CONSOLE_INIT_DONE      0xc
#define    OCT_DEV_HOST_OK                0xd
#define    OCT_DEV_CORE_OK                0xe
#define    OCT_DEV_RUNNING                0xf
#define    OCT_DEV_IN_RESET               0x10
#define    OCT_DEV_STATE_INVALID          0x11

#define    OCT_DEV_STATES                 OCT_DEV_STATE_INVALID

/** Octeon Device interrupts
 * These interrupt bits are set in int_status filed of
 * octeon_device structure
 */
#define	   OCT_DEV_INTR_DMA0_FORCE	  0x01
#define	   OCT_DEV_INTR_DMA1_FORCE	  0x02
#define	   OCT_DEV_INTR_PKT_DATA	  0x04

#define LIO_RESET_SECS (3)

/*---------------------------DISPATCH LIST-------------------------------*/

/** The dispatch list entry.
 *  The driver keeps a record of functions registered for each
 *  response header opcode in this structure. Since the opcode is
 *  hashed to index into the driver's list, more than one opcode
 *  can hash to the same entry, in which case the list field points
 *  to a linked list with the other entries.
 */
struct octeon_dispatch {
	/** List head for this entry */
	struct list_head list;

	/** The opcode for which the dispatch function & arg should be used */
	u16 opcode;

	/** The function to be called for a packet received by the driver */
	octeon_dispatch_fn_t dispatch_fn;

	/* The application specified argument to be passed to the above
	 * function along with the received packet
	 */
	void *arg;
};

/** The dispatch list structure. */
struct octeon_dispatch_list {
	/** access to dispatch list must be atomic */
	spinlock_t lock;

	/** Count of dispatch functions currently registered */
	u32 count;

	/** The list of dispatch functions */
	struct octeon_dispatch *dlist;
};

/*-----------------------  THE OCTEON DEVICE  ---------------------------*/

#define OCT_MEM_REGIONS     3
/** PCI address space mapping information.
 *  Each of the 3 address spaces given by BAR0, BAR2 and BAR4 of
 *  Octeon gets mapped to different physical address spaces in
 *  the kernel.
 */
struct octeon_mmio {
	/** PCI address to which the BAR is mapped. */
	u64 start;

	/** Length of this PCI address space. */
	u32 len;

	/** Length that has been mapped to phys. address space. */
	u32 mapped_len;

	/** The physical address to which the PCI address space is mapped. */
	u8 __iomem *hw_addr;

	/** Flag indicating the mapping was successful. */
	u32 done;
};

#define   MAX_OCTEON_MAPS    32

struct octeon_io_enable {
	u64 iq;
	u64 oq;
	u64 iq64B;
};

struct octeon_reg_list {
	u32 __iomem *pci_win_wr_addr_hi;
	u32 __iomem *pci_win_wr_addr_lo;
	u64 __iomem *pci_win_wr_addr;

	u32 __iomem *pci_win_rd_addr_hi;
	u32 __iomem *pci_win_rd_addr_lo;
	u64 __iomem *pci_win_rd_addr;

	u32 __iomem *pci_win_wr_data_hi;
	u32 __iomem *pci_win_wr_data_lo;
	u64 __iomem *pci_win_wr_data;

	u32 __iomem *pci_win_rd_data_hi;
	u32 __iomem *pci_win_rd_data_lo;
	u64 __iomem *pci_win_rd_data;
};

#define OCTEON_CONSOLE_MAX_READ_BYTES 512
typedef int (*octeon_console_print_fn)(struct octeon_device *oct,
				       u32 num, char *pre, char *suf);
struct octeon_console {
	u32 active;
	u32 waiting;
	u64 addr;
	u32 buffer_size;
	u64 input_base_addr;
	u64 output_base_addr;
	octeon_console_print_fn print;
	char leftover[OCTEON_CONSOLE_MAX_READ_BYTES];
};

struct octeon_board_info {
	char name[OCT_BOARD_NAME];
	char serial_number[OCT_SERIAL_LEN];
	u64 major;
	u64 minor;
};

struct octeon_fn_list {
	void (*setup_iq_regs)(struct octeon_device *, u32);
	void (*setup_oq_regs)(struct octeon_device *, u32);

	irqreturn_t (*process_interrupt_regs)(void *);
	u64 (*msix_interrupt_handler)(void *);

	int (*setup_mbox)(struct octeon_device *);
	int (*free_mbox)(struct octeon_device *);

	int (*soft_reset)(struct octeon_device *);
	int (*setup_device_regs)(struct octeon_device *);
	void (*bar1_idx_setup)(struct octeon_device *, u64, u32, int);
	void (*bar1_idx_write)(struct octeon_device *, u32, u32);
	u32 (*bar1_idx_read)(struct octeon_device *, u32);
	u32 (*update_iq_read_idx)(struct octeon_instr_queue *);

	void (*enable_oq_pkt_time_intr)(struct octeon_device *, u32);
	void (*disable_oq_pkt_time_intr)(struct octeon_device *, u32);

	void (*enable_interrupt)(struct octeon_device *, u8);
	void (*disable_interrupt)(struct octeon_device *, u8);

	int (*enable_io_queues)(struct octeon_device *);
	void (*disable_io_queues)(struct octeon_device *);
};

/* Must be multiple of 8, changing breaks ABI */
#define CVMX_BOOTMEM_NAME_LEN 128

/* Structure for named memory blocks
 * Number of descriptors
 * available can be changed without affecting compatibility,
 * but name length changes require a bump in the bootmem
 * descriptor version
 * Note: This structure must be naturally 64 bit aligned, as a single
 * memory image will be used by both 32 and 64 bit programs.
 */
struct cvmx_bootmem_named_block_desc {
	/** Base address of named block */
	u64 base_addr;

	/** Size actually allocated for named block */
	u64 size;

	/** name of named block */
	char name[CVMX_BOOTMEM_NAME_LEN];
};

struct oct_fw_info {
	u32 max_nic_ports;      /** max nic ports for the device */
	u32 num_gmx_ports;      /** num gmx ports */
	u64 app_cap_flags;      /** firmware cap flags */

	/** The core application is running in this mode.
	 * See octeon-drv-opcodes.h for values.
	 */
	u32 app_mode;
	char   liquidio_firmware_version[32];
};

/* wrappers around work structs */
struct cavium_wk {
	struct delayed_work work;
	void *ctxptr;
	u64 ctxul;
};

struct cavium_wq {
	struct workqueue_struct *wq;
	struct cavium_wk wk;
};

struct octdev_props {
	/* Each interface in the Octeon device has a network
	 * device pointer (used for OS specific calls).
	 */
	int    rx_on;
	int    napi_enabled;
	int    gmxport;
	struct net_device *netdev;
};

#define LIO_FLAG_MSIX_ENABLED	0x1
#define MSIX_PO_INT		0x1
#define MSIX_PI_INT		0x2
#define MSIX_MBOX_INT		0x4

struct octeon_pf_vf_hs_word {
#ifdef __LITTLE_ENDIAN_BITFIELD
	/** PKIND value assigned for the DPI interface */
	u64        pkind : 8;

	/** OCTEON core clock multiplier   */
	u64        core_tics_per_us : 16;

	/** OCTEON coprocessor clock multiplier  */
	u64        coproc_tics_per_us : 16;

	/** app that currently running on OCTEON  */
	u64        app_mode : 8;

	/** RESERVED */
	u64 reserved : 16;

#else

	/** RESERVED */
	u64 reserved : 16;

	/** app that currently running on OCTEON  */
	u64        app_mode : 8;

	/** OCTEON coprocessor clock multiplier  */
	u64        coproc_tics_per_us : 16;

	/** OCTEON core clock multiplier   */
	u64        core_tics_per_us : 16;

	/** PKIND value assigned for the DPI interface */
	u64        pkind : 8;
#endif
};

struct octeon_sriov_info {
	/* Number of rings assigned to VF */
	u32	rings_per_vf;

	/** Max Number of VF devices that can be enabled. This variable can
	 *  specified during load time or it will be derived after allocating
	 *  PF queues. When max_vfs is derived then each VF will get one queue
	 **/
	u32	max_vfs;

	/** Number of VF devices enabled using sysfs. */
	u32	num_vfs_alloced;

	/* Actual rings left for PF device */
	u32	num_pf_rings;

	/* SRN of PF usable IO queues */
	u32	pf_srn;

	/* total pf rings */
	u32	trs;

	u32	sriov_enabled;

	/*lookup table that maps DPI ring number to VF pci_dev struct pointer*/
	struct pci_dev *dpiring_to_vfpcidev_lut[MAX_POSSIBLE_VFS];

	u64	vf_macaddr[MAX_POSSIBLE_VFS];

	u16	vf_vlantci[MAX_POSSIBLE_VFS];

	int	vf_linkstate[MAX_POSSIBLE_VFS];

	u64	vf_drv_loaded_mask;
};

struct octeon_ioq_vector {
	struct octeon_device   *oct_dev;
	int		        iq_index;
	int		        droq_index;
	int			vector;
	struct octeon_mbox     *mbox;
	struct cpumask		affinity_mask;
	u32			ioq_num;
};

/** The Octeon device.
 *  Each Octeon device has this structure to represent all its
 *  components.
 */
struct octeon_device {
	/** Lock for PCI window configuration accesses */
	spinlock_t pci_win_lock;

	/** Lock for memory accesses */
	spinlock_t mem_access_lock;

	/** PCI device pointer */
	struct pci_dev *pci_dev;

	/** Chip specific information. */
	void *chip;

	/** Number of interfaces detected in this octeon device. */
	u32 ifcount;

	struct octdev_props props[MAX_OCTEON_LINKS];

	/** Octeon Chip type. */
	u16 chip_id;

	u16 rev_id;

	u16 pf_num;

	u16 vf_num;

	/** This device's id - set by the driver. */
	u32 octeon_id;

	/** This device's PCIe port used for traffic. */
	u16 pcie_port;

	u16 flags;
#define LIO_FLAG_MSI_ENABLED                  (u32)(1 << 1)

	/** The state of this device */
	atomic_t status;

	/** memory mapped io range */
	struct octeon_mmio mmio[OCT_MEM_REGIONS];

	struct octeon_reg_list reg_list;

	struct octeon_fn_list fn_list;

	struct octeon_board_info boardinfo;

	u32 num_iqs;

	/* The pool containing pre allocated buffers used for soft commands */
	struct octeon_sc_buffer_pool	sc_buf_pool;

	/** The input instruction queues */
	struct octeon_instr_queue *instr_queue
		[MAX_POSSIBLE_OCTEON_INSTR_QUEUES];

	/** The doubly-linked list of instruction response */
	struct octeon_response_list response_list[MAX_RESPONSE_LISTS];

	u32 num_oqs;

	/** The DROQ output queues  */
	struct octeon_droq *droq[MAX_POSSIBLE_OCTEON_OUTPUT_QUEUES];

	struct octeon_io_enable io_qmask;

	/** List of dispatch functions */
	struct octeon_dispatch_list dispatch;

	u32 int_status;

	u64 droq_intr;

	/** Physical location of the cvmx_bootmem_desc_t in octeon memory */
	u64 bootmem_desc_addr;

	/** Placeholder memory for named blocks.
	 * Assumes single-threaded access
	 */
	struct cvmx_bootmem_named_block_desc bootmem_named_block_desc;

	/** Address of consoles descriptor */
	u64 console_desc_addr;

	/** Number of consoles available. 0 means they are inaccessible */
	u32 num_consoles;

	/* Console caches */
	struct octeon_console console[MAX_OCTEON_MAPS];

	/* Console named block info */
	struct {
		u64 dram_region_base;
		int bar1_index;
	} console_nb_info;

	/* Coprocessor clock rate. */
	u64 coproc_clock_rate;

	/** The core application is running in this mode. See liquidio_common.h
	 * for values.
	 */
	u32 app_mode;

	struct oct_fw_info fw_info;

	/** The name given to this device. */
	char device_name[32];

	/** Application Context */
	void *app_ctx;

	struct cavium_wq dma_comp_wq;

	/** Lock for dma response list */
	spinlock_t cmd_resp_wqlock;
	u32 cmd_resp_state;

	struct cavium_wq check_db_wq[MAX_POSSIBLE_OCTEON_INSTR_QUEUES];

	struct cavium_wk nic_poll_work;

	struct cavium_wk console_poll_work[MAX_OCTEON_MAPS];

	void *priv;

	int num_msix_irqs;

	void *msix_entries;

	/* when requesting IRQs, the names are stored here */
	void *irq_name_storage;

	struct octeon_sriov_info sriov_info;

	struct octeon_pf_vf_hs_word pfvf_hsword;

	int msix_on;

	/** Mail Box details of each octeon queue. */
	struct octeon_mbox  *mbox[MAX_POSSIBLE_VFS];

	/** IOq information of it's corresponding MSI-X interrupt. */
	struct octeon_ioq_vector    *ioq_vector;

	int rx_pause;
	int tx_pause;

	struct oct_link_stats link_stats; /*stastics from firmware*/

	/* private flags to control driver-specific features through ethtool */
	u32 priv_flags;

	void *watchdog_task;

	u32 rx_coalesce_usecs;
	u32 rx_max_coalesced_frames;
	u32 tx_max_coalesced_frames;

	bool cores_crashed;

	struct {
		int bus;
		int dev;
		int func;
	} loc;

	atomic_t *adapter_refcount; /* reference count of adapter */
<<<<<<< HEAD
=======
	bool ptp_enable;
>>>>>>> bb176f67
};

#define  OCT_DRV_ONLINE 1
#define  OCT_DRV_OFFLINE 2
#define  OCTEON_CN6XXX(oct)	({					\
				 typeof(oct) _oct = (oct);		\
				 ((_oct->chip_id == OCTEON_CN66XX) ||	\
				  (_oct->chip_id == OCTEON_CN68XX));	})
#define  OCTEON_CN23XX_PF(oct)        ((oct)->chip_id == OCTEON_CN23XX_PF_VID)
#define  OCTEON_CN23XX_VF(oct)        ((oct)->chip_id == OCTEON_CN23XX_VF_VID)
#define CHIP_CONF(oct, TYPE)             \
	(((struct octeon_ ## TYPE  *)((oct)->chip))->conf)

#define MAX_IO_PENDING_PKT_COUNT 100

/*------------------ Function Prototypes ----------------------*/

/** Initialize device list memory */
void octeon_init_device_list(int conf_type);

/** Free memory for Input and Output queue structures for a octeon device */
void octeon_free_device_mem(struct octeon_device *oct);

/* Look up a free entry in the octeon_device table and allocate resources
 * for the octeon_device structure for an octeon device. Called at init
 * time.
 */
struct octeon_device *octeon_allocate_device(u32 pci_id,
					     u32 priv_size);

/** Register a device's bus location at initialization time.
 *  @param octeon_dev - pointer to the octeon device structure.
 *  @param bus        - PCIe bus #
 *  @param dev        - PCIe device #
 *  @param func       - PCIe function #
 *  @param is_pf      - TRUE for PF, FALSE for VF
 *  @return reference count of device's adapter
 */
int octeon_register_device(struct octeon_device *oct,
			   int bus, int dev, int func, int is_pf);

/** Deregister a device at de-initialization time.
 *  @param octeon_dev - pointer to the octeon device structure.
 *  @return reference count of device's adapter
 */
int octeon_deregister_device(struct octeon_device *oct);

/**  Initialize the driver's dispatch list which is a mix of a hash table
 *  and a linked list. This is done at driver load time.
 *  @param octeon_dev - pointer to the octeon device structure.
 *  @return 0 on success, else -ve error value
 */
int octeon_init_dispatch_list(struct octeon_device *octeon_dev);

/**  Delete the driver's dispatch list and all registered entries.
 * This is done at driver unload time.
 *  @param octeon_dev - pointer to the octeon device structure.
 */
void octeon_delete_dispatch_list(struct octeon_device *octeon_dev);

/** Initialize the core device fields with the info returned by the FW.
 * @param recv_info - Receive info structure
 * @param buf       - Receive buffer
 */
int octeon_core_drv_init(struct octeon_recv_info *recv_info, void *buf);

/** Gets the dispatch function registered to receive packets with a
 *  given opcode/subcode.
 *  @param  octeon_dev  - the octeon device pointer.
 *  @param  opcode      - the opcode for which the dispatch function
 *                        is to checked.
 *  @param  subcode     - the subcode for which the dispatch function
 *                        is to checked.
 *
 *  @return Success: octeon_dispatch_fn_t (dispatch function pointer)
 *  @return Failure: NULL
 *
 *  Looks up the dispatch list to get the dispatch function for a
 *  given opcode.
 */
octeon_dispatch_fn_t
octeon_get_dispatch(struct octeon_device *octeon_dev, u16 opcode,
		    u16 subcode);

/** Get the octeon device pointer.
 *  @param octeon_id  - The id for which the octeon device pointer is required.
 *  @return Success: Octeon device pointer.
 *  @return Failure: NULL.
 */
struct octeon_device *lio_get_device(u32 octeon_id);

/** Get the octeon id assigned to the octeon device passed as argument.
 *  This function is exported to other modules.
 *  @param dev - octeon device pointer passed as a void *.
 *  @return octeon device id
 */
int lio_get_device_id(void *dev);

static inline u16 OCTEON_MAJOR_REV(struct octeon_device *oct)
{
	u16 rev = (oct->rev_id & 0xC) >> 2;

	return (rev == 0) ? 1 : rev;
}

static inline u16 OCTEON_MINOR_REV(struct octeon_device *oct)
{
	return oct->rev_id & 0x3;
}

/** Read windowed register.
 *  @param  oct   -  pointer to the Octeon device.
 *  @param  addr  -  Address of the register to read.
 *
 *  This routine is called to read from the indirectly accessed
 *  Octeon registers that are visible through a PCI BAR0 mapped window
 *  register.
 *  @return  - 64 bit value read from the register.
 */

u64 lio_pci_readq(struct octeon_device *oct, u64 addr);

/** Write windowed register.
 *  @param  oct  -  pointer to the Octeon device.
 *  @param  val  -  Value to write
 *  @param  addr -  Address of the register to write
 *
 *  This routine is called to write to the indirectly accessed
 *  Octeon registers that are visible through a PCI BAR0 mapped window
 *  register.
 *  @return   Nothing.
 */
void lio_pci_writeq(struct octeon_device *oct, u64 val, u64 addr);

/* Routines for reading and writing CSRs */
#define   octeon_write_csr(oct_dev, reg_off, value) \
		writel(value, (oct_dev)->mmio[0].hw_addr + (reg_off))

#define   octeon_write_csr64(oct_dev, reg_off, val64) \
		writeq(val64, (oct_dev)->mmio[0].hw_addr + (reg_off))

#define   octeon_read_csr(oct_dev, reg_off)         \
		readl((oct_dev)->mmio[0].hw_addr + (reg_off))

#define   octeon_read_csr64(oct_dev, reg_off)         \
		readq((oct_dev)->mmio[0].hw_addr + (reg_off))

/**
 * Checks if memory access is okay
 *
 * @param oct which octeon to send to
 * @return Zero on success, negative on failure.
 */
int octeon_mem_access_ok(struct octeon_device *oct);

/**
 * Waits for DDR initialization.
 *
 * @param oct which octeon to send to
 * @param timeout_in_ms pointer to how long to wait until DDR is initialized
 * in ms.
 *                      If contents are 0, it waits until contents are non-zero
 *                      before starting to check.
 * @return Zero on success, negative on failure.
 */
int octeon_wait_for_ddr_init(struct octeon_device *oct,
			     u32 *timeout_in_ms);

/**
 * Wait for u-boot to boot and be waiting for a command.
 *
 * @param wait_time_hundredths
 *               Maximum time to wait
 *
 * @return Zero on success, negative on failure.
 */
int octeon_wait_for_bootloader(struct octeon_device *oct,
			       u32 wait_time_hundredths);

/**
 * Initialize console access
 *
 * @param oct which octeon initialize
 * @return Zero on success, negative on failure.
 */
int octeon_init_consoles(struct octeon_device *oct);

/**
 * Adds access to a console to the device.
 *
 * @param oct:          which octeon to add to
 * @param console_num:  which console
 * @param dbg_enb:      ptr to debug enablement string, one of:
 *                    * NULL for no debug output (i.e. disabled)
 *                    * empty string enables debug output (via default method)
 *                    * specific string to enable debug console output
 *
 * @return Zero on success, negative on failure.
 */
int octeon_add_console(struct octeon_device *oct, u32 console_num,
		       char *dbg_enb);

/** write or read from a console */
int octeon_console_write(struct octeon_device *oct, u32 console_num,
			 char *buffer, u32 write_request_size, u32 flags);
int octeon_console_write_avail(struct octeon_device *oct, u32 console_num);

int octeon_console_read_avail(struct octeon_device *oct, u32 console_num);

/** Removes all attached consoles. */
void octeon_remove_consoles(struct octeon_device *oct);

/**
 * Send a string to u-boot on console 0 as a command.
 *
 * @param oct which octeon to send to
 * @param cmd_str String to send
 * @param wait_hundredths Time to wait for u-boot to accept the command.
 *
 * @return Zero on success, negative on failure.
 */
int octeon_console_send_cmd(struct octeon_device *oct, char *cmd_str,
			    u32 wait_hundredths);

/** Parses, validates, and downloads firmware, then boots associated cores.
 *  @param oct which octeon to download firmware to
 *  @param data  - The complete firmware file image
 *  @param size  - The size of the data
 *
 *  @return 0 if success.
 *         -EINVAL if file is incompatible or badly formatted.
 *         -ENODEV if no handler was found for the application type or an
 *         invalid octeon id was passed.
 */
int octeon_download_firmware(struct octeon_device *oct, const u8 *data,
			     size_t size);

char *lio_get_state_string(atomic_t *state_ptr);

/** Sets up instruction queues for the device
 *  @param oct which octeon to setup
 *
 *  @return 0 if success. 1 if fails
 */
int octeon_setup_instr_queues(struct octeon_device *oct);

/** Sets up output queues for the device
 *  @param oct which octeon to setup
 *
 *  @return 0 if success. 1 if fails
 */
int octeon_setup_output_queues(struct octeon_device *oct);

int octeon_get_tx_qsize(struct octeon_device *oct, u32 q_no);

int octeon_get_rx_qsize(struct octeon_device *oct, u32 q_no);

/** Turns off the input and output queues for the device
 *  @param oct which octeon to disable
 */
int octeon_set_io_queues_off(struct octeon_device *oct);

/** Turns on or off the given output queue for the device
 *  @param oct which octeon to change
 *  @param q_no which queue
 *  @param enable 1 to enable, 0 to disable
 */
void octeon_set_droq_pkt_op(struct octeon_device *oct, u32 q_no, u32 enable);

/** Retrieve the config for the device
 *  @param oct which octeon
 *  @param card_type type of card
 *
 *  @returns pointer to configuration
 */
void *oct_get_config_info(struct octeon_device *oct, u16 card_type);

/** Gets the octeon device configuration
 *  @return - pointer to the octeon configuration struture
 */
struct octeon_config *octeon_get_conf(struct octeon_device *oct);

void octeon_free_ioq_vector(struct octeon_device *oct);
int octeon_allocate_ioq_vector(struct octeon_device  *oct);
void lio_enable_irq(struct octeon_droq *droq, struct octeon_instr_queue *iq);

/* LiquidIO driver pivate flags */
enum {
	OCT_PRIV_FLAG_TX_BYTES = 0, /* Tx interrupts by pending byte count */
};

#define OCT_PRIV_FLAG_DEFAULT 0x0

static inline u32 lio_get_priv_flag(struct octeon_device *octdev, u32 flag)
{
	return !!(octdev->priv_flags & (0x1 << flag));
}

static inline void lio_set_priv_flag(struct octeon_device *octdev,
				     u32 flag, u32 val)
{
	if (val)
		octdev->priv_flags |= (0x1 << flag);
	else
		octdev->priv_flags &= ~(0x1 << flag);
}
#endif<|MERGE_RESOLUTION|>--- conflicted
+++ resolved
@@ -557,10 +557,7 @@
 	} loc;
 
 	atomic_t *adapter_refcount; /* reference count of adapter */
-<<<<<<< HEAD
-=======
 	bool ptp_enable;
->>>>>>> bb176f67
 };
 
 #define  OCT_DRV_ONLINE 1
