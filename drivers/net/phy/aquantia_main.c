--- conflicted
+++ resolved
@@ -132,7 +132,6 @@
 #define VEND1_GLOBAL_INT_VEND_MASK_GLOBAL2	BIT(1)
 #define VEND1_GLOBAL_INT_VEND_MASK_GLOBAL3	BIT(0)
 
-<<<<<<< HEAD
 /* registers in MDIO_MMD_VEND1 region */
 #define AQUANTIA_VND1_GLOBAL_SC			0x000
 #define  AQUANTIA_VND1_GLOBAL_SC_LP		BIT(0xb)
@@ -155,13 +154,11 @@
 #define AQUANTIA_VND1_GSYSCFG_2_5G		2
 #define AQUANTIA_VND1_GSYSCFG_5G		3
 #define AQUANTIA_VND1_GSYSCFG_10G		4
-=======
 /* Sleep and timeout for checking if the Processor-Intensive
  * MDIO operation is finished
  */
 #define AQR107_OP_IN_PROG_SLEEP		1000
 #define AQR107_OP_IN_PROG_TIMEOUT	100000
->>>>>>> 90c7e9b4
 
 struct aqr107_hw_stat {
 	const char *name;
