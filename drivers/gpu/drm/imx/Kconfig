# SPDX-License-Identifier: GPL-2.0-only
config DRM_IMX
	tristate "DRM Support for Freescale i.MX"
	select DRM_KMS_HELPER
	select VIDEOMODE_HELPERS
	select DRM_GEM_DMA_HELPER
	depends on DRM && (ARCH_MXC || ARCH_MULTIPLATFORM || COMPILE_TEST)
	depends on IMX_IPUV3_CORE || IMX_DPU_CORE
	help
	  enable i.MX graphics support

config DRM_IMX_PARALLEL_DISPLAY
	tristate "Support for parallel displays"
	select DRM_PANEL
	depends on DRM_IMX
	select VIDEOMODE_HELPERS

config DRM_IMX_TVE
	tristate "Support for TV and VGA displays"
	depends on DRM_IMX
	depends on COMMON_CLK
	select REGMAP_MMIO
	help
	  Choose this to enable the internal Television Encoder (TVe)
	  found on i.MX53 processors.

config DRM_IMX_LDB
	tristate "Support for LVDS displays"
	depends on DRM_IMX && MFD_SYSCON
	depends on COMMON_CLK
	select DRM_PANEL
	help
	  Choose this to enable the internal LVDS Display Bridge (LDB)
	  found on i.MX53 and i.MX6 processors.

config DRM_IMX_IPUV3
	tristate
	depends on DRM_IMX
	depends on IMX_IPUV3_CORE
	default y if DRM_IMX=y
	default m if DRM_IMX=m

config DRM_IMX_HDMI
	tristate "Freescale i.MX DRM HDMI"
	select DRM_DW_HDMI
	depends on DRM_IMX && OF
	help
	  Choose this if you want to use HDMI on i.MX6.

<<<<<<< HEAD
source "drivers/gpu/drm/imx/dcnano/Kconfig"
source "drivers/gpu/drm/imx/dpu/Kconfig"
source "drivers/gpu/drm/imx/dpu95/Kconfig"
=======
config DRM_IMX_SEC_DSIM
	tristate "Support for Samsung MIPI DSIM displays"
	depends on DRM_IMX
	select MFD_SYSCON
	select DRM_SEC_MIPI_DSIM
	help
	  Choose this to enable the internal SEC MIPI DSIM controller
	  found on i.MX platform.

>>>>>>> 479df1d5
source "drivers/gpu/drm/imx/dcss/Kconfig"
source "drivers/gpu/drm/imx/lcdc/Kconfig"<|MERGE_RESOLUTION|>--- conflicted
+++ resolved
@@ -47,11 +47,6 @@
 	help
 	  Choose this if you want to use HDMI on i.MX6.
 
-<<<<<<< HEAD
-source "drivers/gpu/drm/imx/dcnano/Kconfig"
-source "drivers/gpu/drm/imx/dpu/Kconfig"
-source "drivers/gpu/drm/imx/dpu95/Kconfig"
-=======
 config DRM_IMX_SEC_DSIM
 	tristate "Support for Samsung MIPI DSIM displays"
 	depends on DRM_IMX
@@ -61,6 +56,8 @@
 	  Choose this to enable the internal SEC MIPI DSIM controller
 	  found on i.MX platform.
 
->>>>>>> 479df1d5
+source "drivers/gpu/drm/imx/dcnano/Kconfig"
+source "drivers/gpu/drm/imx/dpu/Kconfig"
+source "drivers/gpu/drm/imx/dpu95/Kconfig"
 source "drivers/gpu/drm/imx/dcss/Kconfig"
 source "drivers/gpu/drm/imx/lcdc/Kconfig"