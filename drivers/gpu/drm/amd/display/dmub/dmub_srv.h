/*
 * Copyright 2019 Advanced Micro Devices, Inc.
 *
 * Permission is hereby granted, free of charge, to any person obtaining a
 * copy of this software and associated documentation files (the "Software"),
 * to deal in the Software without restriction, including without limitation
 * the rights to use, copy, modify, merge, publish, distribute, sublicense,
 * and/or sell copies of the Software, and to permit persons to whom the
 * Software is furnished to do so, subject to the following conditions:
 *
 * The above copyright notice and this permission notice shall be included in
 * all copies or substantial portions of the Software.
 *
 * THE SOFTWARE IS PROVIDED "AS IS", WITHOUT WARRANTY OF ANY KIND, EXPRESS OR
 * IMPLIED, INCLUDING BUT NOT LIMITED TO THE WARRANTIES OF MERCHANTABILITY,
 * FITNESS FOR A PARTICULAR PURPOSE AND NONINFRINGEMENT.  IN NO EVENT SHALL
 * THE COPYRIGHT HOLDER(S) OR AUTHOR(S) BE LIABLE FOR ANY CLAIM, DAMAGES OR
 * OTHER LIABILITY, WHETHER IN AN ACTION OF CONTRACT, TORT OR OTHERWISE,
 * ARISING FROM, OUT OF OR IN CONNECTION WITH THE SOFTWARE OR THE USE OR
 * OTHER DEALINGS IN THE SOFTWARE.
 *
 * Authors: AMD
 *
 */

#ifndef _DMUB_SRV_H_
#define _DMUB_SRV_H_

/**
 * DOC: DMUB interface and operation
 *
 * DMUB is the interface to the display DMCUB microcontroller on DCN hardware.
 * It delegates hardware initialization and command submission to the
 * microcontroller. DMUB is the shortname for DMCUB.
 *
 * This interface is not thread-safe. Ensure that all access to the interface
 * is properly synchronized by the caller.
 *
 * Initialization and usage of the DMUB service should be done in the
 * steps given below:
 *
 * 1. dmub_srv_create()
 * 2. dmub_srv_has_hw_support()
 * 3. dmub_srv_calc_region_info()
 * 4. dmub_srv_hw_init()
 *
 * The call to dmub_srv_create() is required to use the server.
 *
 * The calls to dmub_srv_has_hw_support() and dmub_srv_calc_region_info()
 * are helpers to query cache window size and allocate framebuffer(s)
 * for the cache windows.
 *
 * The call to dmub_srv_hw_init() programs the DMCUB registers to prepare
 * for command submission. Commands can be queued via dmub_srv_cmd_queue()
 * and executed via dmub_srv_cmd_execute().
 *
 * If the queue is full the dmub_srv_wait_for_idle() call can be used to
 * wait until the queue has been cleared.
 *
 * Destroying the DMUB service can be done by calling dmub_srv_destroy().
 * This does not clear DMUB hardware state, only software state.
 *
 * The interface is intended to be standalone and should not depend on any
 * other component within DAL.
 */

#include "inc/dmub_cmd.h"

#if defined(__cplusplus)
extern "C" {
#endif

/* Forward declarations */
struct dmub_srv;
struct dmub_srv_common_regs;
struct dmub_srv_dcn31_regs;

struct dmcub_trace_buf_entry;

/* enum dmub_status - return code for dmcub functions */
enum dmub_status {
	DMUB_STATUS_OK = 0,
	DMUB_STATUS_NO_CTX,
	DMUB_STATUS_QUEUE_FULL,
	DMUB_STATUS_TIMEOUT,
	DMUB_STATUS_INVALID,
	DMUB_STATUS_HW_FAILURE,
};

/* enum dmub_asic - dmub asic identifier */
enum dmub_asic {
	DMUB_ASIC_NONE = 0,
	DMUB_ASIC_DCN20,
	DMUB_ASIC_DCN21,
	DMUB_ASIC_DCN30,
	DMUB_ASIC_DCN301,
	DMUB_ASIC_DCN302,
	DMUB_ASIC_DCN303,
	DMUB_ASIC_DCN31,
	DMUB_ASIC_DCN31B,
	DMUB_ASIC_MAX,
};

/* enum dmub_window_id - dmub window identifier */
enum dmub_window_id {
	DMUB_WINDOW_0_INST_CONST = 0,
	DMUB_WINDOW_1_STACK,
	DMUB_WINDOW_2_BSS_DATA,
	DMUB_WINDOW_3_VBIOS,
	DMUB_WINDOW_4_MAILBOX,
	DMUB_WINDOW_5_TRACEBUFF,
	DMUB_WINDOW_6_FW_STATE,
	DMUB_WINDOW_7_SCRATCH_MEM,
	DMUB_WINDOW_TOTAL,
};

/* enum dmub_notification_type - dmub outbox notification identifier */
enum dmub_notification_type {
	DMUB_NOTIFICATION_NO_DATA = 0,
	DMUB_NOTIFICATION_AUX_REPLY,
	DMUB_NOTIFICATION_HPD,
	DMUB_NOTIFICATION_HPD_IRQ,
	DMUB_NOTIFICATION_SET_CONFIG_REPLY,
	DMUB_NOTIFICATION_MAX
};

/**
 * struct dmub_region - dmub hw memory region
 * @base: base address for region, must be 256 byte aligned
 * @top: top address for region
 */
struct dmub_region {
	uint32_t base;
	uint32_t top;
};

/**
 * struct dmub_window - dmub hw cache window
 * @off: offset to the fb memory in gpu address space
 * @r: region in uc address space for cache window
 */
struct dmub_window {
	union dmub_addr offset;
	struct dmub_region region;
};

/**
 * struct dmub_fb - defines a dmub framebuffer memory region
 * @cpu_addr: cpu virtual address for the region, NULL if invalid
 * @gpu_addr: gpu virtual address for the region, NULL if invalid
 * @size: size of the region in bytes, zero if invalid
 */
struct dmub_fb {
	void *cpu_addr;
	uint64_t gpu_addr;
	uint32_t size;
};

/**
 * struct dmub_srv_region_params - params used for calculating dmub regions
 * @inst_const_size: size of the fw inst const section
 * @bss_data_size: size of the fw bss data section
 * @vbios_size: size of the vbios data
 * @fw_bss_data: raw firmware bss data section
 */
struct dmub_srv_region_params {
	uint32_t inst_const_size;
	uint32_t bss_data_size;
	uint32_t vbios_size;
	const uint8_t *fw_inst_const;
	const uint8_t *fw_bss_data;
};

/**
 * struct dmub_srv_region_info - output region info from the dmub service
 * @fb_size: required minimum fb size for all regions, aligned to 4096 bytes
 * @num_regions: number of regions used by the dmub service
 * @regions: region info
 *
 * The regions are aligned such that they can be all placed within the
 * same framebuffer but they can also be placed into different framebuffers.
 *
 * The size of each region can be calculated by the caller:
 * size = reg.top - reg.base
 *
 * Care must be taken when performing custom allocations to ensure that each
 * region base address is 256 byte aligned.
 */
struct dmub_srv_region_info {
	uint32_t fb_size;
	uint8_t num_regions;
	struct dmub_region regions[DMUB_WINDOW_TOTAL];
};

/**
 * struct dmub_srv_fb_params - parameters used for driver fb setup
 * @region_info: region info calculated by dmub service
 * @cpu_addr: base cpu address for the framebuffer
 * @gpu_addr: base gpu virtual address for the framebuffer
 */
struct dmub_srv_fb_params {
	const struct dmub_srv_region_info *region_info;
	void *cpu_addr;
	uint64_t gpu_addr;
};

/**
 * struct dmub_srv_fb_info - output fb info from the dmub service
 * @num_fbs: number of required dmub framebuffers
 * @fbs: fb data for each region
 *
 * Output from the dmub service helper that can be used by the
 * driver to prepare dmub_fb that can be passed into the dmub
 * hw init service.
 *
 * Assumes that all regions are within the same framebuffer
 * and have been setup according to the region_info generated
 * by the dmub service.
 */
struct dmub_srv_fb_info {
	uint8_t num_fb;
	struct dmub_fb fb[DMUB_WINDOW_TOTAL];
};

/*
 * struct dmub_srv_hw_params - params for dmub hardware initialization
 * @fb: framebuffer info for each region
 * @fb_base: base of the framebuffer aperture
 * @fb_offset: offset of the framebuffer aperture
 * @psp_version: psp version to pass for DMCU init
 * @load_inst_const: true if DMUB should load inst const fw
 */
struct dmub_srv_hw_params {
	struct dmub_fb *fb[DMUB_WINDOW_TOTAL];
	uint64_t fb_base;
	uint64_t fb_offset;
	uint32_t psp_version;
	bool load_inst_const;
	bool skip_panel_power_sequence;
	bool disable_z10;
	bool power_optimization;
	bool dpia_supported;
	bool disable_dpia;
};

/**
 * struct dmub_diagnostic_data - Diagnostic data retrieved from DMCUB for
 * debugging purposes, including logging, crash analysis, etc.
 */
struct dmub_diagnostic_data {
	uint32_t dmcub_version;
	uint32_t scratch[16];
	uint32_t pc;
	uint32_t undefined_address_fault_addr;
	uint32_t inst_fetch_fault_addr;
	uint32_t data_write_fault_addr;
	uint32_t inbox1_rptr;
	uint32_t inbox1_wptr;
	uint32_t inbox1_size;
	uint32_t inbox0_rptr;
	uint32_t inbox0_wptr;
	uint32_t inbox0_size;
	uint8_t is_dmcub_enabled : 1;
	uint8_t is_dmcub_soft_reset : 1;
	uint8_t is_dmcub_secure_reset : 1;
	uint8_t is_traceport_en : 1;
	uint8_t is_cw0_enabled : 1;
	uint8_t is_cw6_enabled : 1;
};

/**
 * struct dmub_srv_base_funcs - Driver specific base callbacks
 */
struct dmub_srv_base_funcs {
	/**
	 * @reg_read:
	 *
	 * Hook for reading a register.
	 *
	 * Return: The 32-bit register value from the given address.
	 */
	uint32_t (*reg_read)(void *ctx, uint32_t address);

	/**
	 * @reg_write:
	 *
	 * Hook for writing a value to the register specified by address.
	 */
	void (*reg_write)(void *ctx, uint32_t address, uint32_t value);
};

/**
 * struct dmub_srv_hw_funcs - hardware sequencer funcs for dmub
 */
struct dmub_srv_hw_funcs {
	/* private: internal use only */

	void (*init)(struct dmub_srv *dmub);

	void (*reset)(struct dmub_srv *dmub);

	void (*reset_release)(struct dmub_srv *dmub);

	void (*backdoor_load)(struct dmub_srv *dmub,
			      const struct dmub_window *cw0,
			      const struct dmub_window *cw1);

	void (*setup_windows)(struct dmub_srv *dmub,
			      const struct dmub_window *cw2,
			      const struct dmub_window *cw3,
			      const struct dmub_window *cw4,
			      const struct dmub_window *cw5,
			      const struct dmub_window *cw6);

	void (*setup_mailbox)(struct dmub_srv *dmub,
			      const struct dmub_region *inbox1);

	uint32_t (*get_inbox1_rptr)(struct dmub_srv *dmub);

	void (*set_inbox1_wptr)(struct dmub_srv *dmub, uint32_t wptr_offset);

	void (*setup_out_mailbox)(struct dmub_srv *dmub,
			      const struct dmub_region *outbox1);

	uint32_t (*get_outbox1_wptr)(struct dmub_srv *dmub);

	void (*set_outbox1_rptr)(struct dmub_srv *dmub, uint32_t rptr_offset);

	void (*setup_outbox0)(struct dmub_srv *dmub,
			      const struct dmub_region *outbox0);

	uint32_t (*get_outbox0_wptr)(struct dmub_srv *dmub);

	void (*set_outbox0_rptr)(struct dmub_srv *dmub, uint32_t rptr_offset);

	uint32_t (*emul_get_inbox1_rptr)(struct dmub_srv *dmub);

	void (*emul_set_inbox1_wptr)(struct dmub_srv *dmub, uint32_t wptr_offset);

	bool (*is_supported)(struct dmub_srv *dmub);

	bool (*is_hw_init)(struct dmub_srv *dmub);

	bool (*is_phy_init)(struct dmub_srv *dmub);
	void (*enable_dmub_boot_options)(struct dmub_srv *dmub,
				const struct dmub_srv_hw_params *params);

	void (*skip_dmub_panel_power_sequence)(struct dmub_srv *dmub, bool skip);

	union dmub_fw_boot_status (*get_fw_status)(struct dmub_srv *dmub);


	void (*set_gpint)(struct dmub_srv *dmub,
			  union dmub_gpint_data_register reg);

	bool (*is_gpint_acked)(struct dmub_srv *dmub,
			       union dmub_gpint_data_register reg);

	uint32_t (*get_gpint_response)(struct dmub_srv *dmub);

	uint32_t (*get_gpint_dataout)(struct dmub_srv *dmub);

	void (*clear_inbox0_ack_register)(struct dmub_srv *dmub);
	uint32_t (*read_inbox0_ack_register)(struct dmub_srv *dmub);
	void (*send_inbox0_cmd)(struct dmub_srv *dmub, union dmub_inbox0_data_register data);
	uint32_t (*get_current_time)(struct dmub_srv *dmub);

	void (*get_diagnostic_data)(struct dmub_srv *dmub, struct dmub_diagnostic_data *dmub_oca);

	bool (*should_detect)(struct dmub_srv *dmub);
};

/**
 * struct dmub_srv_create_params - params for dmub service creation
 * @base_funcs: driver supplied base routines
 * @hw_funcs: optional overrides for hw funcs
 * @user_ctx: context data for callback funcs
 * @asic: driver supplied asic
 * @fw_version: the current firmware version, if any
 * @is_virtual: false for hw support only
 */
struct dmub_srv_create_params {
	struct dmub_srv_base_funcs funcs;
	struct dmub_srv_hw_funcs *hw_funcs;
	void *user_ctx;
	enum dmub_asic asic;
	uint32_t fw_version;
	bool is_virtual;
};

/**
 * struct dmub_srv - software state for dmcub
 * @asic: dmub asic identifier
 * @user_ctx: user provided context for the dmub_srv
 * @fw_version: the current firmware version, if any
 * @is_virtual: false if hardware support only
 * @fw_state: dmub firmware state pointer
 */
struct dmub_srv {
	enum dmub_asic asic;
	void *user_ctx;
	uint32_t fw_version;
	bool is_virtual;
	struct dmub_fb scratch_mem_fb;
	volatile const struct dmub_fw_state *fw_state;

	/* private: internal use only */
	const struct dmub_srv_common_regs *regs;
	const struct dmub_srv_dcn31_regs *regs_dcn31;

	struct dmub_srv_base_funcs funcs;
	struct dmub_srv_hw_funcs hw_funcs;
	struct dmub_rb inbox1_rb;
	uint32_t inbox1_last_wptr;
	/**
	 * outbox1_rb is accessed without locks (dal & dc)
	 * and to be used only in dmub_srv_stat_get_notification()
	 */
	struct dmub_rb outbox1_rb;

	struct dmub_rb outbox0_rb;

	bool sw_init;
	bool hw_init;

	uint64_t fb_base;
	uint64_t fb_offset;
	uint32_t psp_version;

	/* Feature capabilities reported by fw */
	struct dmub_feature_caps feature_caps;
};

/**
 * struct dmub_notification - dmub notification data
 * @type: dmub notification type
 * @link_index: link index to identify aux connection
 * @result: USB4 status returned from dmub
 * @pending_notification: Indicates there are other pending notifications
 * @aux_reply: aux reply
 * @hpd_status: hpd status
 */
struct dmub_notification {
	enum dmub_notification_type type;
	uint8_t link_index;
	uint8_t result;
	bool pending_notification;
	union {
		struct aux_reply_data aux_reply;
		enum dp_hpd_status hpd_status;
		enum set_config_status sc_status;
	};
};

/**
 * DMUB firmware version helper macro - useful for checking if the version
 * of a firmware to know if feature or functionality is supported or present.
 */
#define DMUB_FW_VERSION(major, minor, revision) \
	((((major) & 0xFF) << 24) | (((minor) & 0xFF) << 16) | ((revision) & 0xFFFF))

/**
 * dmub_srv_create() - creates the DMUB service.
 * @dmub: the dmub service
 * @params: creation parameters for the service
 *
 * Return:
 *   DMUB_STATUS_OK - success
 *   DMUB_STATUS_INVALID - unspecified error
 */
enum dmub_status dmub_srv_create(struct dmub_srv *dmub,
				 const struct dmub_srv_create_params *params);

/**
 * dmub_srv_destroy() - destroys the DMUB service.
 * @dmub: the dmub service
 */
void dmub_srv_destroy(struct dmub_srv *dmub);

/**
 * dmub_srv_calc_region_info() - retreives region info from the dmub service
 * @dmub: the dmub service
 * @params: parameters used to calculate region locations
 * @info_out: the output region info from dmub
 *
 * Calculates the base and top address for all relevant dmub regions
 * using the parameters given (if any).
 *
 * Return:
 *   DMUB_STATUS_OK - success
 *   DMUB_STATUS_INVALID - unspecified error
 */
enum dmub_status
dmub_srv_calc_region_info(struct dmub_srv *dmub,
			  const struct dmub_srv_region_params *params,
			  struct dmub_srv_region_info *out);

/**
 * dmub_srv_calc_region_info() - retreives fb info from the dmub service
 * @dmub: the dmub service
 * @params: parameters used to calculate fb locations
 * @info_out: the output fb info from dmub
 *
 * Calculates the base and top address for all relevant dmub regions
 * using the parameters given (if any).
 *
 * Return:
 *   DMUB_STATUS_OK - success
 *   DMUB_STATUS_INVALID - unspecified error
 */
enum dmub_status dmub_srv_calc_fb_info(struct dmub_srv *dmub,
				       const struct dmub_srv_fb_params *params,
				       struct dmub_srv_fb_info *out);

/**
 * dmub_srv_has_hw_support() - returns hw support state for dmcub
 * @dmub: the dmub service
 * @is_supported: hw support state
 *
 * Queries the hardware for DMCUB support and returns the result.
 *
 * Can be called before dmub_srv_hw_init().
 *
 * Return:
 *   DMUB_STATUS_OK - success
 *   DMUB_STATUS_INVALID - unspecified error
 */
enum dmub_status dmub_srv_has_hw_support(struct dmub_srv *dmub,
					 bool *is_supported);

/**
 * dmub_srv_is_hw_init() - returns hardware init state
 *
 * Return:
 *   DMUB_STATUS_OK - success
 *   DMUB_STATUS_INVALID - unspecified error
 */
enum dmub_status dmub_srv_is_hw_init(struct dmub_srv *dmub, bool *is_hw_init);

/**
 * dmub_srv_hw_init() - initializes the underlying DMUB hardware
 * @dmub: the dmub service
 * @params: params for hardware initialization
 *
 * Resets the DMUB hardware and performs backdoor loading of the
 * required cache regions based on the input framebuffer regions.
 *
 * Return:
 *   DMUB_STATUS_OK - success
 *   DMUB_STATUS_NO_CTX - dmcub context not initialized
 *   DMUB_STATUS_INVALID - unspecified error
 */
enum dmub_status dmub_srv_hw_init(struct dmub_srv *dmub,
				  const struct dmub_srv_hw_params *params);

/**
 * dmub_srv_hw_reset() - puts the DMUB hardware in reset state if initialized
 * @dmub: the dmub service
 *
 * Before destroying the DMUB service or releasing the backing framebuffer
 * memory we'll need to put the DMCUB into reset first.
 *
 * A subsequent call to dmub_srv_hw_init() will re-enable the DMCUB.
 *
 * Return:
 *   DMUB_STATUS_OK - success
 *   DMUB_STATUS_INVALID - unspecified error
 */
enum dmub_status dmub_srv_hw_reset(struct dmub_srv *dmub);

/**
 * dmub_srv_cmd_queue() - queues a command to the DMUB
 * @dmub: the dmub service
 * @cmd: the command to queue
 *
 * Queues a command to the DMUB service but does not begin execution
 * immediately.
 *
 * Return:
 *   DMUB_STATUS_OK - success
 *   DMUB_STATUS_QUEUE_FULL - no remaining room in queue
 *   DMUB_STATUS_INVALID - unspecified error
 */
enum dmub_status dmub_srv_cmd_queue(struct dmub_srv *dmub,
				    const union dmub_rb_cmd *cmd);

/**
 * dmub_srv_cmd_execute() - Executes a queued sequence to the dmub
 * @dmub: the dmub service
 *
 * Begins execution of queued commands on the dmub.
 *
 * Return:
 *   DMUB_STATUS_OK - success
 *   DMUB_STATUS_INVALID - unspecified error
 */
enum dmub_status dmub_srv_cmd_execute(struct dmub_srv *dmub);

/**
 * dmub_srv_wait_for_auto_load() - Waits for firmware auto load to complete
 * @dmub: the dmub service
 * @timeout_us: the maximum number of microseconds to wait
 *
 * Waits until firmware has been autoloaded by the DMCUB. The maximum
 * wait time is given in microseconds to prevent spinning forever.
 *
 * On ASICs without firmware autoload support this function will return
 * immediately.
 *
 * Return:
 *   DMUB_STATUS_OK - success
 *   DMUB_STATUS_TIMEOUT - wait for phy init timed out
 *   DMUB_STATUS_INVALID - unspecified error
 */
enum dmub_status dmub_srv_wait_for_auto_load(struct dmub_srv *dmub,
					     uint32_t timeout_us);

/**
 * dmub_srv_wait_for_phy_init() - Waits for DMUB PHY init to complete
 * @dmub: the dmub service
 * @timeout_us: the maximum number of microseconds to wait
 *
 * Waits until the PHY has been initialized by the DMUB. The maximum
 * wait time is given in microseconds to prevent spinning forever.
 *
 * On ASICs without PHY init support this function will return
 * immediately.
 *
 * Return:
 *   DMUB_STATUS_OK - success
 *   DMUB_STATUS_TIMEOUT - wait for phy init timed out
 *   DMUB_STATUS_INVALID - unspecified error
 */
enum dmub_status dmub_srv_wait_for_phy_init(struct dmub_srv *dmub,
					    uint32_t timeout_us);

/**
 * dmub_srv_wait_for_idle() - Waits for the DMUB to be idle
 * @dmub: the dmub service
 * @timeout_us: the maximum number of microseconds to wait
 *
 * Waits until the DMUB buffer is empty and all commands have
 * finished processing. The maximum wait time is given in
 * microseconds to prevent spinning forever.
 *
 * Return:
 *   DMUB_STATUS_OK - success
 *   DMUB_STATUS_TIMEOUT - wait for buffer to flush timed out
 *   DMUB_STATUS_INVALID - unspecified error
 */
enum dmub_status dmub_srv_wait_for_idle(struct dmub_srv *dmub,
					uint32_t timeout_us);

/**
 * dmub_srv_send_gpint_command() - Sends a GPINT based command.
 * @dmub: the dmub service
 * @command_code: the command code to send
 * @param: the command parameter to send
 * @timeout_us: the maximum number of microseconds to wait
 *
 * Sends a command via the general purpose interrupt (GPINT).
 * Waits for the number of microseconds specified by timeout_us
 * for the command ACK before returning.
 *
 * Can be called after software initialization.
 *
 * Return:
 *   DMUB_STATUS_OK - success
 *   DMUB_STATUS_TIMEOUT - wait for ACK timed out
 *   DMUB_STATUS_INVALID - unspecified error
 */
enum dmub_status
dmub_srv_send_gpint_command(struct dmub_srv *dmub,
			    enum dmub_gpint_command command_code,
			    uint16_t param, uint32_t timeout_us);

/**
 * dmub_srv_get_gpint_response() - Queries the GPINT response.
 * @dmub: the dmub service
 * @response: the response for the last GPINT
 *
 * Returns the response code for the last GPINT interrupt.
 *
 * Can be called after software initialization.
 *
 * Return:
 *   DMUB_STATUS_OK - success
 *   DMUB_STATUS_INVALID - unspecified error
 */
enum dmub_status dmub_srv_get_gpint_response(struct dmub_srv *dmub,
					     uint32_t *response);

/**
 * dmub_srv_get_gpint_dataout() - Queries the GPINT DATAOUT.
 * @dmub: the dmub service
 * @dataout: the data for the GPINT DATAOUT
 *
 * Returns the response code for the last GPINT DATAOUT interrupt.
 *
 * Can be called after software initialization.
 *
 * Return:
 *   DMUB_STATUS_OK - success
 *   DMUB_STATUS_INVALID - unspecified error
 */
enum dmub_status dmub_srv_get_gpint_dataout(struct dmub_srv *dmub,
					     uint32_t *dataout);

/**
 * dmub_flush_buffer_mem() - Read back entire frame buffer region.
 * This ensures that the write from x86 has been flushed and will not
 * hang the DMCUB.
 * @fb: frame buffer to flush
 *
 * Can be called after software initialization.
 */
void dmub_flush_buffer_mem(const struct dmub_fb *fb);

/**
 * dmub_srv_get_fw_boot_status() - Returns the DMUB boot status bits.
 *
 * @dmub: the dmub service
 * @status: out pointer for firmware status
 *
 * Return:
 *   DMUB_STATUS_OK - success
 *   DMUB_STATUS_INVALID - unspecified error, unsupported
 */
enum dmub_status dmub_srv_get_fw_boot_status(struct dmub_srv *dmub,
					     union dmub_fw_boot_status *status);

enum dmub_status dmub_srv_cmd_with_reply_data(struct dmub_srv *dmub,
					      union dmub_rb_cmd *cmd);

bool dmub_srv_get_outbox0_msg(struct dmub_srv *dmub, struct dmcub_trace_buf_entry *entry);

bool dmub_srv_get_diagnostic_data(struct dmub_srv *dmub, struct dmub_diagnostic_data *diag_data);

bool dmub_srv_should_detect(struct dmub_srv *dmub);

<<<<<<< HEAD
=======
/**
 * dmub_srv_send_inbox0_cmd() - Send command to DMUB using INBOX0
 * @dmub: the dmub service
 * @data: the data to be sent in the INBOX0 command
 *
 * Send command by writing directly to INBOX0 WPTR
 *
 * Return:
 *   DMUB_STATUS_OK - success
 *   DMUB_STATUS_INVALID - hw_init false or hw function does not exist
 */
enum dmub_status dmub_srv_send_inbox0_cmd(struct dmub_srv *dmub, union dmub_inbox0_data_register data);

/**
 * dmub_srv_wait_for_inbox0_ack() - wait for DMUB to ACK INBOX0 command
 * @dmub: the dmub service
 * @timeout_us: the maximum number of microseconds to wait
 *
 * Wait for DMUB to ACK the INBOX0 message
 *
 * Return:
 *   DMUB_STATUS_OK - success
 *   DMUB_STATUS_INVALID - hw_init false or hw function does not exist
 *   DMUB_STATUS_TIMEOUT - wait for ack timed out
 */
enum dmub_status dmub_srv_wait_for_inbox0_ack(struct dmub_srv *dmub, uint32_t timeout_us);

/**
 * dmub_srv_wait_for_inbox0_ack() - clear ACK register for INBOX0
 * @dmub: the dmub service
 *
 * Clear ACK register for INBOX0
 *
 * Return:
 *   DMUB_STATUS_OK - success
 *   DMUB_STATUS_INVALID - hw_init false or hw function does not exist
 */
enum dmub_status dmub_srv_clear_inbox0_ack(struct dmub_srv *dmub);

>>>>>>> 754e0b0e
#if defined(__cplusplus)
}
#endif

#endif /* _DMUB_SRV_H_ */<|MERGE_RESOLUTION|>--- conflicted
+++ resolved
@@ -738,8 +738,6 @@
 
 bool dmub_srv_should_detect(struct dmub_srv *dmub);
 
-<<<<<<< HEAD
-=======
 /**
  * dmub_srv_send_inbox0_cmd() - Send command to DMUB using INBOX0
  * @dmub: the dmub service
@@ -779,7 +777,6 @@
  */
 enum dmub_status dmub_srv_clear_inbox0_ack(struct dmub_srv *dmub);
 
->>>>>>> 754e0b0e
 #if defined(__cplusplus)
 }
 #endif
