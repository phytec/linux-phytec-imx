--- conflicted
+++ resolved
@@ -13,26 +13,15 @@
 	  Display Engine. If M is selected the module will be called
 	  sun4i-drm.
 
-<<<<<<< HEAD
-config DRM_SUN4I_HDMI
-       tristate "Allwinner A10 HDMI Controller Support"
-       depends on DRM_SUN4I
-=======
 if DRM_SUN4I
 
 config DRM_SUN4I_HDMI
        tristate "Allwinner A10 HDMI Controller Support"
->>>>>>> bb176f67
        default DRM_SUN4I
        help
 	  Choose this option if you have an Allwinner SoC with an HDMI
 	  controller.
 
-<<<<<<< HEAD
-config DRM_SUN4I_BACKEND
-	tristate "Support for Allwinner A10 Display Engine Backend"
-	depends on DRM_SUN4I
-=======
 config DRM_SUN4I_HDMI_CEC
        bool "Allwinner A10 HDMI CEC Support"
        depends on DRM_SUN4I_HDMI
@@ -44,7 +33,6 @@
 
 config DRM_SUN4I_BACKEND
 	tristate "Support for Allwinner A10 Display Engine Backend"
->>>>>>> bb176f67
 	default DRM_SUN4I
 	help
 	  Choose this option if you have an Allwinner SoC with the
@@ -54,19 +42,11 @@
 
 config DRM_SUN8I_MIXER
 	tristate "Support for Allwinner Display Engine 2.0 Mixer"
-<<<<<<< HEAD
-	depends on DRM_SUN4I
-=======
->>>>>>> bb176f67
 	default MACH_SUN8I
 	help
 	  Choose this option if you have an Allwinner SoC with the
 	  Allwinner Display Engine 2.0, which has a mixer to do some
 	  graphics mixture and feed graphics to TCON, If M is
-<<<<<<< HEAD
-	  selected the module will be called sun8i-mixer.
-=======
 	  selected the module will be called sun8i-mixer.
 
-endif
->>>>>>> bb176f67
+endif