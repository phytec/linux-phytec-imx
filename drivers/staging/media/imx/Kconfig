--- conflicted
+++ resolved
@@ -47,7 +47,14 @@
 if VIDEO_IMX_CAPTURE
 menu "i.MX8QXP/QM Camera ISI/MIPI Features support"
 
-<<<<<<< HEAD
+config IMX8_MEDIA_DEVICE
+	tristate "IMX8 Media Device Driver"
+	select V4L2_FWNODE
+	default y
+	help
+	  This media device is a virtual device which used to manage
+	  all modules in image subsystem of imx8qxp/qm platform.
+
 config IMX8_ISI_CORE
 	bool "IMX8 Image Sensor Interface Core Driver"
 	depends on VIDEO_V4L2 && VIDEO_V4L2_SUBDEV_API
@@ -87,15 +94,6 @@
 	default y
 	help
 	  Enable support for video4linux camera sensor driver for GMSL MAX9286
-=======
-config IMX8_MEDIA_DEVICE
-	tristate "IMX8 Media Device Driver"
-	select V4L2_FWNODE
-	default y
-	help
-	  This media device is a virtual device which used to manage
-	  all modules in image subsystem of imx8qxp/qm platform.
->>>>>>> 40682f78
 
 endmenu
 endif  #VIDEO_IMX_CAPTURE