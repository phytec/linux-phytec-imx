--- conflicted
+++ resolved
@@ -27,22 +27,12 @@
  */
 static inline bool rtw_inc_and_chk_continual_urb_error(struct dvobj_priv *dvobj)
 {
-<<<<<<< HEAD
-	int ret = false;
-	int value;
-	value = atomic_inc_return(&dvobj->continual_urb_error);
-	if (value > MAX_CONTINUAL_URB_ERR)
-		ret = true;
-
-	return ret;
-=======
 	int value = atomic_inc_return(&dvobj->continual_urb_error);
 
 	if (value > MAX_CONTINUAL_URB_ERR)
 		return true;
 
 	return false;
->>>>>>> 88084a3d
 }
 
 /*
@@ -61,12 +51,7 @@
 	struct dvobj_priv *pdvobjpriv = adapter_to_dvobj(padapter);
 
 	if (pdvobjpriv->pusbdev->speed == USB_SPEED_HIGH)
-<<<<<<< HEAD
-		rst = (0 == (buf_len) % USB_HIGH_SPEED_BULK_SIZE) ?
-		      true : false;
-=======
 		return buf_len % USB_HIGH_SPEED_BULK_SIZE == 0;
->>>>>>> 88084a3d
 	else
 		return buf_len % USB_FULL_SPEED_BULK_SIZE == 0;
 }
