--- conflicted
+++ resolved
@@ -513,13 +513,10 @@
 		if (of_get_property(codec->dev->of_node,
 				     "cirrus,amutec-eq-bmutec", NULL))
 			amutec_eq_bmutec = true;
-<<<<<<< HEAD
-=======
 
 		if (of_get_property(codec->dev->of_node,
 				     "cirrus,enable-soft-reset", NULL))
 			cs4271->enable_soft_reset = true;
->>>>>>> fd23fb9f
 	}
 #endif
 
